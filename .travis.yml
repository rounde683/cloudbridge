--- conflicted
+++ resolved
@@ -11,7 +11,6 @@
   allow_failures:
   - os: osx
   include:
-<<<<<<< HEAD
   - python: 2.7
     env: TOX_ENV=py27-aws
   - python: 2.7
@@ -36,87 +35,39 @@
     env: TOX_ENV=pypy-gce
   - python: pypy-5.3.1
     env: TOX_ENV=pypy-openstack
-=======
-    - python: 2.7
-      env: TOX_ENV=py27-aws
-    - python: 2.7
-      env: TOX_ENV=py27-azure
-    - python: 2.7
-      env: TOX_ENV=py27-openstack
-    - python: 3.6
-      env: TOX_ENV=py36-aws
-    - python: 3.6
-      env: TOX_ENV=py36-azure
-    - python: 3.6
-      env: TOX_ENV=py36-openstack
-    - python: pypy-5.3.1
-      env: TOX_ENV=pypy-aws
-    - python: pypy-5.3.1
-      env: TOX_ENV=pypy-azure
-    - python: pypy-5.3.1
-      env: TOX_ENV=pypy-openstack
 env:
   global:
     - PYTHONUNBUFFERED=True
->>>>>>> 2214bb82
 before_install:
-- openssl aes-256-cbc -K $encrypted_b3fcf6d0737c_key -iv $encrypted_b3fcf6d0737c_iv
-  -in credentials.tar.gz.enc -out credentials.tar.gz -d
-- |
-  case "$TRAVIS_EVENT_TYPE" in
-    push|pull_request)
-       # Check whether we need to run a test for this provider
-       DOCS_REGEX='(\.rst$)|(^(docs))/'
-       FILES_IN_CHANGESET="`git diff --name-only $TRAVIS_COMMIT_RANGE`"
-       echo "$FILES_IN_CHANGESET" | grep -qvE "$DOCS_REGEX" || {
-          echo "Only docs were updated. Stopping build process."
-          exit
-       }
-       echo "$FILES_IN_CHANGESET" | grep -qvE "$DOCS_REGEX|(^(cloudbridge/cloud/providers))" || {
-          echo "Only docs and providers were updated. Checking whether this provider was changed."
-          # Extract env and provider from $TOXENV into $PYENV and $PROVIDER respectively
-          IFS=- read PYENV PROVIDER <<< "$TOX_ENV"
-          echo "$FILES_IN_CHANGESET" | grep -qE "^(cloudbridge/cloud/providers/$PROVIDER)" && {
-             echo "This provider was affected by this changeset. Running tests."
-          } || {
-             echo "This provider was not affected by this changeset. Stopping build process."
-             exit
-          }
-       }
-       ;;
-    *)
-       echo "Build triggered through API or CRON job. Running regardless of changes"
-       ;;
-  esac
+	- openssl aes-256-cbc -K $encrypted_b3fcf6d0737c_key -iv $encrypted_b3fcf6d0737c_iv
+  		-in credentials.tar.gz.enc -out credentials.tar.gz -d
+    - |
+      case "$TRAVIS_EVENT_TYPE" in
+        push|pull_request)
+           # Check whether we need to run a test for this provider
+           DOCS_REGEX='(\.rst$)|(^(docs))/'
+           FILES_IN_CHANGESET="`git diff --name-only $TRAVIS_COMMIT_RANGE`"
+           echo "$FILES_IN_CHANGESET" | grep -qvE "$DOCS_REGEX" || {
+              echo "Only docs were updated. Stopping build process."
+              exit
+           }
+           echo "$FILES_IN_CHANGESET" | grep -qvE "$DOCS_REGEX|(^(cloudbridge/cloud/providers))" || {
+              echo "Only docs and providers were updated. Checking whether this provider was changed."
+              # Extract env and provider from $TOXENV into $PYENV and $PROVIDER respectively
+              IFS=- read PYENV PROVIDER <<< "$TOX_ENV"
+              echo "$FILES_IN_CHANGESET" | grep -qE "^(cloudbridge/cloud/providers/$PROVIDER)" && {
+                 echo "This provider was affected by this changeset. Running tests."
+              } || {
+                 echo "This provider was not affected by this changeset. Stopping build process."
+                 exit
+              }
+           }
+           ;;
+        *)
+           echo "Build triggered through API or CRON job. Running regardless of changes"
+           ;;
+      esac
 install:
-<<<<<<< HEAD
-- pip install -U setuptools
-- pip install tox
-- pip install coveralls
-- pip install codecov
-script:
-- tox -e $TOX_ENV
-after_script:
-- |
-  case "$TRAVIS_EVENT_TYPE" in
-    push|pull_request)
-       # Don't run coverage if tests or cloudbridge interface was not affected
-       DOCS_REGEX='(\.rst$)|(^(docs))/'
-       FILES_IN_CHANGESET="`git diff --name-only $TRAVIS_COMMIT_RANGE`"
-       echo "$FILES_IN_CHANGESET" | grep -qvE "$DOCS_REGEX|(^(cloudbridge/cloud/providers))" && {
-          coveralls &
-          codecov &
-          wait
-       } || {
-          echo "Only docs and providers were updated. Not running coverage."
-       }
-       ;;
-    *)
-       echo "Build triggered through API or CRON job. Running regardless of changes"
-       coveralls & codecov & wait
-       ;;
-  esac
-=======
     - pip install -U pip
     - pip install -U setuptools
     - pip install tox
@@ -143,5 +94,4 @@
            echo "Build triggered through API or CRON job. Running regardless of changes"
            coveralls & codecov & wait
            ;;
-      esac
->>>>>>> 2214bb82
+      esac