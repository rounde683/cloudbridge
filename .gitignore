--- conflicted
+++ resolved
@@ -59,9 +59,7 @@
 *.DS_Store
 /venv/
 
-<<<<<<< HEAD
 credentials.tar.gz
-=======
 bootstrap.py
 ISB-*
 launch.json
@@ -70,5 +68,4 @@
 *ipynb*
 
 # PyCharm
-.idea/
->>>>>>> 2214bb82
+.idea/