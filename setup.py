--- conflicted
+++ resolved
@@ -25,9 +25,6 @@
     'oslo.i18n>=3.15.3'
 ]
 REQS_AWS = ['boto3']
-<<<<<<< HEAD
-REQS_GCP = ['google-api-python-client']
-=======
 REQS_AZURE = ['msrest>=0.4.7',
               'msrestazure>=0.4.7',
               'azure-common>=1.1.5',
@@ -37,7 +34,7 @@
               'azure-mgmt-storage>=1.0.0rc1',
               'azure-storage>=0.34.0',
               'pysftp>=0.2.9']
->>>>>>> 403d3516
+REQS_GCP = ['google-api-python-client']
 REQS_OPENSTACK = [
     'openstacksdk',
     'python-novaclient>=7.0.0',
@@ -48,11 +45,7 @@
     'python-keystoneclient>=3.13.0',
     'requests>=2.14.2'
 ]
-<<<<<<< HEAD
-REQS_FULL = REQS_BASE + REQS_AWS + REQS_GCP + REQS_OPENSTACK
-=======
-REQS_FULL = REQS_BASE + REQS_AWS + REQS_AZURE + REQS_OPENSTACK
->>>>>>> 403d3516
+REQS_FULL = REQS_BASE + REQS_AWS + REQS_AZURE + REQS_GCP + REQS_OPENSTACK
 # httpretty is required with/for moto 1.0.0 or AWS tests fail
 REQS_DEV = ([
     'tox>=2.1.1',
