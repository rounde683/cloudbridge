# Tox (http://tox.testrun.org/) is a tool for running tests
# in multiple virtualenvs. This configuration file will run the
# test suite on all supported python versions and providers.
# To use it, "pip install tox" and then run "tox" from this directory.
# You will have to set all required environment variables (below) before
# running the tests.
#
# Alternatively, to run mock tests only, run tox as follows:
# CB_USE_MOCK_PROVIDERS=True tox -e py27-aws
#
# Simply running tox -e py27-aws also works, because the default is to use
# mock providers.

[tox]
envlist = {py27,py36,pypy}-{aws,openstack}

[testenv]
<<<<<<< HEAD
commands = {envpython} -m coverage run --branch --source=cloudbridge --omit=cloudbridge/cloud/interfaces/* setup.py test
passenv = AWS_ACCESS_KEY AWS_SECRET_KEY GCE_CLIENT_EMAIL GCE_PROJECT_NAME GCE_DEFAULT_ZONE GCE_SERVICE_CREDS_FILE OS_AUTH_URL OS_PASSWORD OS_TENANT_NAME OS_USERNAME OS_REGION_NAME NOVA_SERVICE_NAME CB_IMAGE_AWS CB_INSTANCE_TYPE_AWS CB_PLACEMENT_AWS CB_IMAGE_OS CB_INSTANCE_TYPE_OS CB_PLACEMENT_OS CB_TEST_PROVIDER CB_USE_MOCK_PROVIDERS
=======
commands = {envpython} -m coverage run --branch --source=cloudbridge --omit=cloudbridge/cloud/interfaces/* setup.py test {posargs}
setenv =
    aws: CB_TEST_PROVIDER=aws
    openstack: CB_TEST_PROVIDER=openstack
passenv =
    CB_USE_MOCK_PROVIDERS
    aws: CB_IMAGE_AWS CB_INSTANCE_TYPE_AWS CB_PLACEMENT_AWS AWS_ACCESS_KEY AWS_SECRET_KEY
    openstack:  CB_IMAGE_OS CB_INSTANCE_TYPE_OS CB_PLACEMENT_OS OS_AUTH_URL OS_PASSWORD OS_PROJECT_NAME OS_TENANT_NAME OS_USERNAME OS_REGION_NAME OS_USER_DOMAIN_NAME OS_PROJECT_DOMAIN_NAME NOVA_SERVICE_NAME
>>>>>>> 5678d524
deps =
    -rrequirements.txt
    coverage<|MERGE_RESOLUTION|>--- conflicted
+++ resolved
@@ -12,22 +12,19 @@
 # mock providers.
 
 [tox]
-envlist = {py27,py36,pypy}-{aws,openstack}
+envlist = {py27,py36,pypy}-{aws,openstack,gce}
 
 [testenv]
-<<<<<<< HEAD
-commands = {envpython} -m coverage run --branch --source=cloudbridge --omit=cloudbridge/cloud/interfaces/* setup.py test
-passenv = AWS_ACCESS_KEY AWS_SECRET_KEY GCE_CLIENT_EMAIL GCE_PROJECT_NAME GCE_DEFAULT_ZONE GCE_SERVICE_CREDS_FILE OS_AUTH_URL OS_PASSWORD OS_TENANT_NAME OS_USERNAME OS_REGION_NAME NOVA_SERVICE_NAME CB_IMAGE_AWS CB_INSTANCE_TYPE_AWS CB_PLACEMENT_AWS CB_IMAGE_OS CB_INSTANCE_TYPE_OS CB_PLACEMENT_OS CB_TEST_PROVIDER CB_USE_MOCK_PROVIDERS
-=======
 commands = {envpython} -m coverage run --branch --source=cloudbridge --omit=cloudbridge/cloud/interfaces/* setup.py test {posargs}
 setenv =
     aws: CB_TEST_PROVIDER=aws
     openstack: CB_TEST_PROVIDER=openstack
+    gce: CB_TEST_PROVIDER=gce
 passenv =
     CB_USE_MOCK_PROVIDERS
     aws: CB_IMAGE_AWS CB_INSTANCE_TYPE_AWS CB_PLACEMENT_AWS AWS_ACCESS_KEY AWS_SECRET_KEY
     openstack:  CB_IMAGE_OS CB_INSTANCE_TYPE_OS CB_PLACEMENT_OS OS_AUTH_URL OS_PASSWORD OS_PROJECT_NAME OS_TENANT_NAME OS_USERNAME OS_REGION_NAME OS_USER_DOMAIN_NAME OS_PROJECT_DOMAIN_NAME NOVA_SERVICE_NAME
->>>>>>> 5678d524
+    gce: CB_IMAGE_GCE CB_INSTANCE_TYPE_GCE CB_PLACEMENT_GCE GCE_CLIENT_EMAIL GCE_PROJECT_NAME GCE_DEFAULT_ZONE GCE_SERVICE_CREDS_FILE
 deps =
     -rrequirements.txt
     coverage