--- conflicted
+++ resolved
@@ -124,11 +124,6 @@
     @implement(event_pattern="provider.security.key_pairs.create",
                priority=BaseKeyPairService.STANDARD_EVENT_PRIORITY)
     def _create(self, name, public_key_material=None):
-<<<<<<< HEAD
-=======
-        GCEKeyPair.assert_valid_resource_name(name)
-
->>>>>>> 3b7c0f6f
         private_key = None
         if not public_key_material:
             public_key_material, private_key = cb_helpers.generate_key_pair()
@@ -544,13 +539,9 @@
         instance = self.provider.get_resource('instances', instance_id)
         return GCEInstance(self.provider, instance) if instance else None
 
-<<<<<<< HEAD
     @implement(event_pattern="provider.compute.instances.find",
                priority=BaseInstanceService.STANDARD_EVENT_PRIORITY)
-    def _find(self, label, limit=None, marker=None):
-=======
-    def find(self, limit=None, marker=None, **kwargs):
->>>>>>> 3b7c0f6f
+    def _find(self, limit=None, marker=None, **kwargs):
         """
         Searches for instances by instance label.
         :return: a list of Instance objects
@@ -772,13 +763,9 @@
             'routers', router_id, region=self.provider.region_name)
         return GCERouter(self.provider, router) if router else None
 
-<<<<<<< HEAD
     @implement(event_pattern="provider.networking.routers.find",
                priority=BaseRouterService.STANDARD_EVENT_PRIORITY)
-    def _find(self, **kwargs):
-=======
     def find(self, limit=None, marker=None, **kwargs):
->>>>>>> 3b7c0f6f
         obj_list = self
         filters = ['name', 'label']
         matches = cb_helpers.generic_find(filters, kwargs, obj_list)
@@ -1065,20 +1052,11 @@
     @implement(event_pattern="provider.storage.volumes.get",
                priority=BaseVolumeService.STANDARD_EVENT_PRIORITY)
     def _get(self, volume_id):
-<<<<<<< HEAD
-=======
-        """
-        Returns a volume given its id.
-        """
->>>>>>> 3b7c0f6f
         vol = self.provider.get_resource('disks', volume_id)
         return GCEVolume(self.provider, vol) if vol else None
 
     @implement(event_pattern="provider.storage.volumes.find",
                priority=BaseVolumeService.STANDARD_EVENT_PRIORITY)
-<<<<<<< HEAD
-    def _find(self, label, limit=None, marker=None):
-=======
     def _find(self, limit=None, marker=None, **kwargs):
         """
         Searches for a volume by a given list of attributes.
@@ -1091,7 +1069,6 @@
                 "Unrecognised parameters for search: %s. Supported "
                 "attributes: %s" % (kwargs, 'label'))
 
->>>>>>> 3b7c0f6f
         filtr = 'labels.cblabel eq ' + label
         max_result = limit if limit is not None and limit < 500 else 500
         response = (self.provider
@@ -1115,8 +1092,6 @@
     @implement(event_pattern="provider.storage.volumes.list",
                priority=BaseVolumeService.STANDARD_EVENT_PRIORITY)
     def _list(self, limit=None, marker=None):
-<<<<<<< HEAD
-=======
         """
         List all volumes.
 
@@ -1124,7 +1099,6 @@
                ResultList's is_truncated property can be used to determine
                whether more records are available.
         """
->>>>>>> 3b7c0f6f
         # For GCE API, Acceptable values are 0 to 500, inclusive.
         # (Default: 500).
         max_result = limit if limit is not None and limit < 500 else 500
@@ -1148,24 +1122,6 @@
     @implement(event_pattern="provider.storage.volumes.create",
                priority=BaseVolumeService.STANDARD_EVENT_PRIORITY)
     def _create(self, label, size, zone, snapshot=None, description=None):
-<<<<<<< HEAD
-=======
-        """
-        Creates a new volume.
-
-        Argument `name` must be 1-63 characters long, and comply with RFC1035.
-        Specifically, the name must be 1-63 characters long and match the
-        regular expression [a-z]([-a-z0-9]*[a-z0-9])? which means the first
-        character must be a lowercase letter, and all following characters must
-        be a dash, lowercase letter, or digit, except the last character, which
-        cannot be a dash.
-        """
-        log.debug("Creating GCE Volume with parameters "
-                  "[label: %s size: %s zone: %s snapshot: %s "
-                  "description: %s]", label, size, zone, snapshot,
-                  description)
-        GCEVolume.assert_valid_resource_label(label)
->>>>>>> 3b7c0f6f
         name = GCEVolume._generate_name_from_label(label, 'cb-vol')
         if not isinstance(zone, GCEPlacementZone):
             zone = GCEPlacementZone(
@@ -1195,27 +1151,19 @@
 
     @implement(event_pattern="provider.storage.volumes.delete",
                priority=BaseVolumeService.STANDARD_EVENT_PRIORITY)
-<<<<<<< HEAD
     def _delete(self, volume_id):
-        vol = self.provider.get_resource('disks', volume_id)
-        zone_name = self.provider.parse_url(vol.get('zone')).parameters['zone']
+        if isinstance(volume_id, GCEVolume):
+            gce_vol = volume_id._volume
+        else:
+            gce_vol = self.provider.get_resource('disks', volume_id)
+        zone_name = (self.provider.parse_url(gce_vol.get('zone'))
+                         .parameters['zone'])
         (self._provider.gce_compute
                        .disks()
                        .delete(project=self.provider.project_name,
                                zone=zone_name,
-                               disk=vol.get('name'))
+                               disk=gce_vol.get('name'))
                        .execute())
-=======
-    def _delete(self, volume):
-        cb_vol = volume if isinstance(volume, GCEVolume) else self.get(volume)
-        (self._provider
-         .gce_compute
-         .disks()
-         .delete(project=self.provider.project_name,
-                 zone=cb_vol.zone_name,
-                 disk=cb_vol.name)
-         .execute())
->>>>>>> 3b7c0f6f
 
 
 class GCESnapshotService(BaseSnapshotService):
@@ -1224,29 +1172,14 @@
         super(GCESnapshotService, self).__init__(provider)
 
     @implement(event_pattern="provider.storage.snapshots.get",
-<<<<<<< HEAD
                priority=BaseSnapshotService.STANDARD_EVENT_PRIORITY)
     def _get(self, snapshot_id):
-=======
-               priority=BaseVolumeService.STANDARD_EVENT_PRIORITY)
-    def _get(self, snapshot_id):
-        """
-        Returns a snapshot given its id.
-        """
->>>>>>> 3b7c0f6f
         snapshot = self.provider.get_resource('snapshots', snapshot_id)
         return GCESnapshot(self.provider, snapshot) if snapshot else None
 
     @implement(event_pattern="provider.storage.snapshots.find",
-<<<<<<< HEAD
                priority=BaseSnapshotService.STANDARD_EVENT_PRIORITY)
-    def _find(self, label, limit=None, marker=None):
-=======
-               priority=BaseVolumeService.STANDARD_EVENT_PRIORITY)
     def _find(self, limit=None, marker=None, **kwargs):
-        """
-        Searches for a snapshot by a given list of attributes.
-        """
         label = kwargs.pop('label', None)
 
         # All kwargs should have been popped at this time.
@@ -1255,7 +1188,6 @@
                 "Unrecognised parameters for search: %s. Supported "
                 "attributes: %s" % (kwargs, 'label'))
 
->>>>>>> 3b7c0f6f
         filtr = 'labels.cblabel eq ' + label
         max_result = limit if limit is not None and limit < 500 else 500
         response = (self.provider
@@ -1276,16 +1208,8 @@
                                      False, data=snapshots)
 
     @implement(event_pattern="provider.storage.snapshots.list",
-<<<<<<< HEAD
                priority=BaseSnapshotService.STANDARD_EVENT_PRIORITY)
     def _list(self, limit=None, marker=None):
-=======
-               priority=BaseVolumeService.STANDARD_EVENT_PRIORITY)
-    def _list(self, limit=None, marker=None):
-        """
-        List all snapshots.
-        """
->>>>>>> 3b7c0f6f
         max_result = limit if limit is not None and limit < 500 else 500
         response = (self.provider
                         .gce_compute
@@ -1304,17 +1228,8 @@
                                      False, data=snapshots)
 
     @implement(event_pattern="provider.storage.snapshots.create",
-<<<<<<< HEAD
                priority=BaseSnapshotService.STANDARD_EVENT_PRIORITY)
     def _create(self, label, volume, description=None):
-=======
-               priority=BaseVolumeService.STANDARD_EVENT_PRIORITY)
-    def _create(self, label, volume, description=None):
-        """
-        Creates a new snapshot of a given volume.
-        """
-        GCESnapshot.assert_valid_resource_label(label)
->>>>>>> 3b7c0f6f
         name = GCESnapshot._generate_name_from_label(label, 'cbsnap')
         volume_name = volume.name if isinstance(volume, GCEVolume) else volume
         snapshot_body = {
@@ -1338,28 +1253,18 @@
         return cb_snap
 
     @implement(event_pattern="provider.storage.snapshots.delete",
-<<<<<<< HEAD
                priority=BaseSnapshotService.STANDARD_EVENT_PRIORITY)
     def _delete(self, snapshot_id):
-        gce_snap = self.provider.get_resource('snapshots', snapshot_id)
+        if isinstance(snapshot_id, GCESnapshot):
+            gce_snap = snapshot_id._snapshot
+        else:
+            gce_snap = self.provider.get_resource('snapshots', snapshot_id)
         (self.provider
              .gce_compute
              .snapshots()
              .delete(project=self.provider.project_name,
                      snapshot=gce_snap.get('name'))
              .execute())
-=======
-               priority=BaseVolumeService.STANDARD_EVENT_PRIORITY)
-    def _delete(self, snapshot):
-        cb_snap = (snapshot if isinstance(snapshot, GCESnapshot)
-                   else self.get(snapshot))
-        (self._provider
-         .gce_compute
-         .snapshots()
-         .delete(project=self.provider.project_name,
-                 snapshot=cb_snap.name)
-         .execute())
->>>>>>> 3b7c0f6f
 
 
 class GCSBucketService(BaseBucketService):
