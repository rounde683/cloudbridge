import hashlib
import uuid
from collections import namedtuple

import cloudbridge as cb
from cloudbridge.cloud.base.resources import BaseNetwork
from cloudbridge.cloud.base.resources import ClientPagedResultList
from cloudbridge.cloud.base.resources import ServerPagedResultList
from cloudbridge.cloud.base.services import BaseBucketService
from cloudbridge.cloud.base.services import BaseComputeService
from cloudbridge.cloud.base.services import BaseFloatingIPService
from cloudbridge.cloud.base.services import BaseGatewayService
from cloudbridge.cloud.base.services import BaseImageService
from cloudbridge.cloud.base.services import BaseInstanceService
from cloudbridge.cloud.base.services import BaseKeyPairService
from cloudbridge.cloud.base.services import BaseNetworkService
from cloudbridge.cloud.base.services import BaseNetworkingService
from cloudbridge.cloud.base.services import BaseRegionService
from cloudbridge.cloud.base.services import BaseRouterService
from cloudbridge.cloud.base.services import BaseSecurityService
from cloudbridge.cloud.base.services import BaseSnapshotService
from cloudbridge.cloud.base.services import BaseStorageService
from cloudbridge.cloud.base.services import BaseSubnetService
from cloudbridge.cloud.base.services import BaseVMFirewallService
from cloudbridge.cloud.base.services import BaseVMTypeService
from cloudbridge.cloud.base.services import BaseVolumeService
from cloudbridge.cloud.interfaces.resources import PlacementZone
from cloudbridge.cloud.interfaces.resources import VMFirewall
from cloudbridge.cloud.providers.gce import helpers

import googleapiclient

from retrying import retry

from .resources import GCEFirewallsDelegate
from .resources import GCEFloatingIP
from .resources import GCEInstance
from .resources import GCEInternetGateway
from .resources import GCEKeyPair
from .resources import GCEMachineImage
from .resources import GCENetwork
from .resources import GCEPlacementZone
from .resources import GCERegion
from .resources import GCERouter
from .resources import GCESnapshot
from .resources import GCESubnet
from .resources import GCEVMFirewall
from .resources import GCEVMType
from .resources import GCEVolume
from .resources import GCSBucket


class GCESecurityService(BaseSecurityService):

    def __init__(self, provider):
        super(GCESecurityService, self).__init__(provider)

        # Initialize provider services
        self._key_pairs = GCEKeyPairService(provider)
        self._vm_firewalls = GCEVMFirewallService(provider)

    @property
    def key_pairs(self):
        return self._key_pairs

    @property
    def vm_firewalls(self):
        return self._vm_firewalls


class GCEKeyPairService(BaseKeyPairService):

    GCEKeyInfo = namedtuple('GCEKeyInfo', 'format public_key email')

    def __init__(self, provider):
        super(GCEKeyPairService, self).__init__(provider)
        self._gce_projects = None

    @property
    def gce_projects(self):
        if not self._gce_projects:
            self._gce_projects = self.provider.gce_compute.projects()
        return self._gce_projects

    def get(self, key_pair_id):
        """
        Returns a KeyPair given its ID.
        """
        for kp in self.list():
            if kp.id == key_pair_id:
                return kp
        else:
            return None

    def _iter_gce_key_pairs(self):
        """
        Iterates through the project's metadata, yielding a GCEKeyInfo object
        for each entry in commonInstanceMetaData/items
        """
        metadata = self._get_common_metadata()
        for kpinfo in self._iter_gce_ssh_keys(metadata):
            yield kpinfo

    def _get_common_metadata(self):
        """
        Get a project's commonInstanceMetadata entry
        """
        metadata = self.gce_projects.get(
            project=self.provider.project_name).execute()
        return metadata["commonInstanceMetadata"]

    def _get_or_add_sshkey_entry(self, metadata):
        """
        Get the sshKeys entry from commonInstanceMetadata/items.
        If an entry does not exist, adds a new empty entry
        """
        sshkey_entry = None
        entries = [item for item in metadata.get('items', [])
                   if item['key'] == 'sshKeys']
        if entries:
            sshkey_entry = entries[0]
        else:  # add a new entry
            sshkey_entry = {'key': 'sshKeys', 'value': ''}
            if 'items' not in metadata:
                metadata['items'] = [sshkey_entry]
            else:
                metadata['items'].append(sshkey_entry)
        return sshkey_entry

    def _iter_gce_ssh_keys(self, metadata):
        """
        Iterates through the ssh keys given a commonInstanceMetadata dict,
        yielding a GCEKeyInfo object for each entry in
        commonInstanceMetaData/items
        """
        sshkeys = self._get_or_add_sshkey_entry(metadata)["value"]
        for key in sshkeys.split("\n"):
            # elems should be "ssh-rsa <public_key> <email>"
            elems = key.split(" ")
            if elems and elems[0]:  # ignore blank lines
                yield GCEKeyPairService.GCEKeyInfo(
                        elems[0], elems[1].encode('ascii'), elems[2])

    def gce_metadata_save_op(self, callback):
        """
        Carries out a metadata save operation. In GCE, a fingerprint based
        locking mechanism is used to prevent lost updates. A new fingerprint
        is returned each time metadata is retrieved. Therefore, this method
        retrieves the metadata, invokes the provided callback with that
        metadata, and saves the metadata using the original fingerprint
        immediately afterwards, ensuring that update conflicts can be detected.
        """
        def _save_common_metadata():
            metadata = self._get_common_metadata()
            # add a new entry if one doesn'te xist
            sshkey_entry = self._get_or_add_sshkey_entry(metadata)
            gce_kp_list = callback(self._iter_gce_ssh_keys(metadata))

            entry = ""
            for gce_kp in gce_kp_list:
                entry = entry + u"{0} {1} {2}\n".format(gce_kp.format,
                                                        gce_kp.public_key,
                                                        gce_kp.email)
            sshkey_entry["value"] = entry.rstrip()
            # common_metadata will have the current fingerprint at this point
            operation = self.gce_projects.setCommonInstanceMetadata(
                project=self.provider.project_name, body=metadata).execute()
            self.provider.wait_for_operation(operation)

        # Retry a few times if the fingerprints conflict
        retry_decorator = retry(stop_max_attempt_number=5)
        retry_decorator(_save_common_metadata)()

    def gce_kp_to_id(self, gce_kp):
        """
        Accept a GCEKeyInfo object and return a unique
        ID for it
        """
        md5 = hashlib.md5()
        md5.update(gce_kp.public_key)
        return md5.hexdigest()

    def list(self, limit=None, marker=None):
        key_pairs = []
        for gce_kp in self._iter_gce_key_pairs():
            kp_id = self.gce_kp_to_id(gce_kp)
            kp_name = gce_kp.email
            key_pairs.append(GCEKeyPair(self.provider, kp_id, kp_name))
        return ClientPagedResultList(self.provider, key_pairs,
                                     limit=limit, marker=marker)

    def find(self, name, limit=None, marker=None):
        """
        Searches for a key pair by a given list of attributes.
        """
        found_kps = []
        for kp in self.list():
            if kp.name == name:
                found_kps.append(kp)
        return ClientPagedResultList(self.provider, found_kps,
                                     limit=limit, marker=marker)

    def create(self, name):
        GCEKeyPair.assert_valid_resource_name(name)
        kp = self.find(name=name)
        if kp:
            return kp

        private_key, public_key = helpers.generate_key_pair()
        kp_info = GCEKeyPairService.GCEKeyInfo(name + u":ssh-rsa",
                                               public_key, name)

        def _add_kp(gce_kp_generator):
            kp_list = []
            # Add the new key pair
            kp_list.append(kp_info)
            for gce_kp in gce_kp_generator:
                kp_list.append(gce_kp)
            return kp_list

        self.gce_metadata_save_op(_add_kp)
        return GCEKeyPair(self.provider, self.gce_kp_to_id(kp_info), name,
                          kp_material=private_key)


class GCEVMFirewallService(BaseVMFirewallService):

    def __init__(self, provider):
        super(GCEVMFirewallService, self).__init__(provider)
        self._delegate = GCEFirewallsDelegate(provider)

    def get(self, group_id):
        tag, network_name = self._delegate.get_tag_network_from_id(group_id)
        if tag is None:
            return None
        network = self.provider.networking.networks.get_by_name(network_name)
        return GCEVMFirewall(self._delegate, tag, network)

    def list(self, limit=None, marker=None):
        vm_firewalls = []
        for tag, network_name in self._delegate.tag_networks:
            network = self.provider.networking.networks.get_by_name(
                    network_name)
            vm_firewall = GCEVMFirewall(self._delegate, tag, network)
            vm_firewalls.append(vm_firewall)
        return ClientPagedResultList(self.provider, vm_firewalls,
                                     limit=limit, marker=marker)

    def create(self, name, description, network_id=None):
        GCEVMFirewall.assert_valid_resource_name(name)
        network = self.provider.networking.networks.get(network_id)
        return GCEVMFirewall(self._delegate, name, network, description)

    def find(self, name, limit=None, marker=None):
        """
        Finds a non-empty VM firewall. If a VM firewall with the given name
        does not exist, or if it does not contain any rules, an empty list is
        returned.
        """
        out = []
        for tag, network_name in self._delegate.tag_networks:
            if tag == name:
                network = self.provider.networking.networks.get_by_name(
                        network_name)
                out.append(GCEVMFirewall(self._delegate, name, network))
        return out

    def delete(self, group_id):
        return self._delegate.delete_tag_network_with_id(group_id)

    def find_by_network_and_tags(self, network_name, tags):
        """
        Finds non-empty VM firewalls by network name and VM firewall names
        (tags). If no matching VM firewall is found, an empty list is returned.
        """
        vm_firewalls = []
        for tag, net_name in self._delegate.tag_networks:
            if network_name != net_name:
                continue
            if tag not in tags:
                continue
            network = self.provider.networking.networks.get_by_name(net_name)
            vm_firewalls.append(
                GCEVMFirewall(self._delegate, tag, network))
        return vm_firewalls


class GCEVMTypeService(BaseVMTypeService):

    def __init__(self, provider):
        super(GCEVMTypeService, self).__init__(provider)

    @property
    def instance_data(self):
        response = (self.provider
                        .gce_compute
                        .machineTypes()
                        .list(project=self.provider.project_name,
                              zone=self.provider.default_zone)
                        .execute())
        return response['items']

<<<<<<< HEAD
    def get(self, vm_type_id):
        for inst_type in self.instance_data:
            if inst_type.get('id') == vm_type_id:
                return GCEVMType(self.provider, inst_type)
        return None
=======
    def get(self, instance_type_id):
        inst_type = self.provider.get_resource('machineTypes', instance_type_id)
        return GCEInstanceType(self.provider, inst_type) if inst_type else None
>>>>>>> bce33763

    def find(self, **kwargs):
        matched_inst_types = []
        for inst_type in self.instance_data:
            is_match = True
            for key, value in kwargs.iteritems():
                if key not in inst_type:
                    raise TypeError("The attribute key is not valid.")
                if inst_type.get(key) != value:
                    is_match = False
                    break
            if is_match:
                matched_inst_types.append(
                    GCEVMType(self.provider, inst_type))
        return matched_inst_types

    def list(self, limit=None, marker=None):
        inst_types = [GCEVMType(self.provider, inst_type)
                      for inst_type in self.instance_data]
        return ClientPagedResultList(self.provider, inst_types,
                                     limit=limit, marker=marker)


class GCERegionService(BaseRegionService):

    def __init__(self, provider):
        super(GCERegionService, self).__init__(provider)

    def get(self, region_id):
<<<<<<< HEAD
        try:
            region = (self.provider
                          .gce_compute
                          .regions()
                          .get(project=self.provider.project_name,
                               region=region_id)
                          .execute())
        # Handle the case when region_id is not valid
        except googleapiclient.errors.HttpError as http_error:
            cb.log.warning('googleapiclient.errors.HttpError: %s', http_error)
            return None
        if region:
            return GCERegion(self.provider, region)
        else:
            return None
=======
        region = self.provider.get_resource('regions', region_id)
        return GCERegion(self.provider, region) if region else None
>>>>>>> bce33763

    def list(self, limit=None, marker=None):
        max_result = limit if limit is not None and limit < 500 else 500
        regions_response = (self.provider
                                .gce_compute
                                .regions()
                                .list(project=self.provider.project_name,
                                      maxResults=max_result,
                                      pageToken=marker)
                                .execute())
        regions = [GCERegion(self.provider, region)
                   for region in regions_response['items']]
        if len(regions) > max_result:
            cb.log.warning('Expected at most %d results; got %d',
                           max_result, len(regions))
        return ServerPagedResultList('nextPageToken' in regions_response,
                                     regions_response.get('nextPageToken'),
                                     False, data=regions)

    @property
    def current(self):
        return self.get(self.provider.region_name)


class GCEImageService(BaseImageService):

    def __init__(self, provider):
        super(GCEImageService, self).__init__(provider)
        self._public_images = None

    _PUBLIC_IMAGE_PROJECTS = ['centos-cloud', 'coreos-cloud', 'debian-cloud',
                              'opensuse-cloud', 'ubuntu-os-cloud']

    def _retrieve_public_images(self):
        if self._public_images is not None:
            return
        self._public_images = []
        try:
            for project in GCEImageService._PUBLIC_IMAGE_PROJECTS:
                for image in helpers.iter_all(
                        self.provider.gce_compute.images(), project=project):
                    self._public_images.append(
                        GCEMachineImage(self.provider, image))
        except googleapiclient.errors.HttpError as http_error:
                cb.log.warning("googleapiclient.errors.HttpError: {0}".format(
                    http_error))

    def get(self, image_id):
        """
        Returns an Image given its id
        """
        image = self.provider.get_resource('images', image_id)
        return GCEMachineImage(self.provider, image) if image else None

    def find(self, name, limit=None, marker=None):
        """
        Searches for an image by a given list of attributes
        """
        filters = {'name': name}
        # Retrieve all available images by setting limit to sys.maxsize
        images = [image for image in self if image.name == filters['name']]
        return ClientPagedResultList(self.provider, images,
                                     limit=limit, marker=marker)

    def list(self, limit=None, marker=None):
        """
        List all images.
        """
        self._retrieve_public_images()
        images = []
        if (self.provider.project_name not in
                GCEImageService._PUBLIC_IMAGE_PROJECTS):
            try:
                for image in helpers.iter_all(
                        self.provider.gce_compute.images(),
                        project=self.provider.project_name):
                    images.append(GCEMachineImage(self.provider, image))
            except googleapiclient.errors.HttpError as http_error:
                cb.log.warning(
                    "googleapiclient.errors.HttpError: {0}".format(http_error))
        images.extend(self._public_images)
        return ClientPagedResultList(self.provider, images,
                                     limit=limit, marker=marker)


class GCEInstanceService(BaseInstanceService):

    def __init__(self, provider):
        super(GCEInstanceService, self).__init__(provider)

    def create(self, name, image, vm_type, subnet, zone=None,
               key_pair=None, vm_firewalls=None, user_data=None,
               launch_config=None, **kwargs):
        """
        Creates a new virtual machine instance.
        """
        GCEInstance.assert_valid_resource_name(name)
        if not zone:
            zone = self.provider.default_zone
        if not launch_config:
            if subnet:
                network = self.provider.networking.networks.get(
                        subnet.network_id)
                network_url = (network.resource_url
                               if isinstance(network, GCENetwork) else network)
            else:
                network_url = 'global/networks/default'
            config = {
                'name': name,
                'machineType': vm_type.resource_url,
                'disks': [{'boot': True,
                           'autoDelete': True,
                           'initializeParams': {
                               'sourceImage': image.resource_url,
                           }
                           }],
                'networkInterfaces': [
                    {
                        # TODO: Should replace network below with subnetwork
                        'network': network_url,
                        'accessConfigs': [{'type': 'ONE_TO_ONE_NAT',
                                           'name': 'External NAT'}]
                    }],
            }
            if vm_firewalls and isinstance(vm_firewalls, list):
                vm_firewall_names = []
                if isinstance(vm_firewalls[0], VMFirewall):
                    vm_firewall_names = [f.name for f in vm_firewalls]
                elif isinstance(vm_firewalls[0], str):
                    vm_firewall_names = vm_firewalls
                if len(vm_firewall_names) > 0:
                    config['tags'] = {}
                    config['tags']['items'] = vm_firewall_names
        else:
            config = launch_config
        try:
            operation = (self.provider
                             .gce_compute.instances()
                             .insert(project=self.provider.project_name,
                                     zone=zone,
                                     body=config)
                             .execute())
        except googleapiclient.errors.HttpError as http_error:
            # If the operation request fails, the API will raise
            # googleapiclient.errors.HttpError.
            cb.log.warning(
                "googleapiclient.errors.HttpError: {0}".format(http_error))
            return None
        zone_url = self.provider.parse_url(operation['zone'])
        instance_id = operation.get('targetLink')
        self.provider.wait_for_operation(operation,
                                         zone=zone_url.parameters['zone'])
        return self.get(instance_id)

    def get(self, instance_id):
        """
        Returns an instance given its name. Returns None
        if the object does not exist.

        A GCE instance is uniquely identified by its selfLink, which is used
        as its id.
        """
        instance = self.provider.get_resource('instances', instance_id)
        return GCEInstance(self.provider, instance) if instance else None

    def find(self, name, limit=None, marker=None):
        """
        Searches for instances by instance name.
        :return: a list of Instance objects
        """
        instances = [instance for instance in self.list()
                     if instance.name == name]
        if limit and len(instances) > limit:
            instances = instances[:limit]
        return instances

    def list(self, limit=None, marker=None):
        """
        List all instances.
        """
        # For GCE API, Acceptable values are 0 to 500, inclusive.
        # (Default: 500).
        max_result = limit if limit is not None and limit < 500 else 500
        response = (self.provider
                        .gce_compute
                        .instances()
                        .list(project=self.provider.project_name,
                              zone=self.provider.default_zone,
                              maxResults=max_result,
                              pageToken=marker)
                        .execute())
        instances = [GCEInstance(self.provider, inst)
                     for inst in response.get('items', [])]
        if len(instances) > max_result:
            cb.log.warning('Expected at most %d results; got %d',
                           max_result, len(instances))
        return ServerPagedResultList('nextPageToken' in response,
                                     response.get('nextPageToken'),
                                     False, data=instances)


class GCEComputeService(BaseComputeService):
    # TODO: implement GCEComputeService
    def __init__(self, provider):
        super(GCEComputeService, self).__init__(provider)
        self._instance_svc = GCEInstanceService(self.provider)
        self._vm_type_svc = GCEVMTypeService(self.provider)
        self._region_svc = GCERegionService(self.provider)
        self._images_svc = GCEImageService(self.provider)

    @property
    def images(self):
        return self._images_svc

    @property
    def vm_types(self):
        return self._vm_type_svc

    @property
    def instances(self):
        return self._instance_svc

    @property
    def regions(self):
        return self._region_svc


class GCENetworkingService(BaseNetworkingService):

    def __init__(self, provider):
        super(GCENetworkingService, self).__init__(provider)
        self._network_service = GCENetworkService(self.provider)
        self._subnet_service = GCESubnetService(self.provider)
        self._floating_ip_service = GCEFloatingIPService(self.provider)
        self._router_service = GCERouterService(self.provider)
        self._gateway_service = GCEGatewayService(self.provider)

    @property
    def networks(self):
        return self._network_service

    @property
    def subnets(self):
        return self._subnet_service

    @property
    def floating_ips(self):
        return self._floating_ip_service

    @property
    def routers(self):
        return self._router_service

    @property
    def gateways(self):
        return self._gateway_servcie


class GCENetworkService(BaseNetworkService):

    def __init__(self, provider):
        super(GCENetworkService, self).__init__(provider)

    def get(self, network_id):
        network = self.provider.get_resource('networks', network_id)
        return GCENetwork(self.provider, network) if network else None

    def find(self, name, limit=None, marker=None):
        """
        GCE networks are global. There is at most one network with a given
        name.
        """
        return [self.get(name)]

    def get_by_name(self, network_name):
        if network_name is None:
            return None
        networks = self.list(filter='name eq %s' % network_name)
        return None if len(networks) == 0 else networks[0]

    def list(self, limit=None, marker=None, filter=None):
        try:
            response = (self.provider
                            .gce_compute
                            .networks()
                            .list(project=self.provider.project_name,
                                  filter=filter)
                            .execute())
            networks = []
            for network in response.get('items', []):
                networks.append(GCENetwork(self.provider, network))
            return networks
        except googleapiclient.errors.HttpError as http_error:
            cb.log.warning('googleapiclient.errors.HttpError: %s', http_error)
            return []

    def _create(self, name, cidr_block, create_subnetworks):
        """
        Possible values for 'create_subnetworks' are:

        None: For creating a legacy (non-subnetted) network.
        True: For creating an auto mode VPC network. This also creates a
              subnetwork in every region.
        False: For creating a custom mode VPC network. Subnetworks should be
               created manually.
        """
        if create_subnetworks is not None and cidr_block is not None:
            cb.log.warning('cidr_block is ignored in non-legacy networks. '
                           'Auto mode networks use the default CIDR of '
                           '%s. For custom networks, you should create subnets'
                           'in each region with explicit CIDR blocks',
                           GCENetwork.DEFAULT_IPV4RANGE)
            cidr_block = None
        networks = self.list(filter='name eq %s' % name)
        if len(networks) > 0:
            return networks[0]
        body = {'name': name}
        if cidr_block:
            body['IPv4Range'] = cidr_block
        else:
            body['autoCreateSubnetworks'] = create_subnetworks
        try:
            response = (self.provider
                            .gce_compute
                            .networks()
                            .insert(project=self.provider.project_name,
                                    body=body)
                            .execute())
            if 'error' in response:
                return None
            self.provider.wait_for_operation(response)
            networks = self.list(filter='name eq %s' % name)
            return None if len(networks) == 0 else networks[0]
        except googleapiclient.errors.HttpError as http_error:
            cb.log.warning('googleapiclient.errors.HttpError: %s', http_error)
            return None

    def create(self, name, cidr_block):
        """
        Creates an auto mode VPC network with default subnets. It is possible
        to add additional subnets later.
        """
        GCENetwork.assert_valid_resource_name(name)
        return self._create(name, cidr_block, True)

    def get_or_create_default(self):
        return self._create(GCEFirewallsDelegate.DEFAULT_NETWORK, None, True)


class GCEFloatingIPService(BaseFloatingIPService):

    def __init__(self, provider):
        super(GCEFloatingIPService, self).__init__(provider)

    def get(self, floating_ip_id):
        try:
            response = (self.provider
                            .gce_compute
                            .addresses()
                            .get(project=self.provider.project_name,
                                 region=self.provider.region_name)
                            .execute())
            return GCEFloatingIP(self.provider, response)
        except googleapiclient.errors.HttpError as http_error:
            cb.log.warning('googleapiclient.errors.HttpError: %s', http_error)
            return None

    def list(self, limit=None, marker=None):
        max_result = limit if limit is not None and limit < 500 else 500
        try:
            response = (self.provider
                            .gce_compute
                            .addresses()
                            .list(project=self.provider.project_name,
                                  region=self.provider.region_name,
                                  maxResults=max_result,
                                  pageToken=marker)
                            .execute())
            ips = [GCEFloatingIP(self.provider, ip)
                   for ip in response.get('items', [])]
            if len(ips) > max_result:
                cb.log.warning('Expected at most %d results; got %d',
                               max_result, len(ips))
            return ServerPagedResultList('nextPageToken' in response,
                                         response.get('nextPageToken'),
                                         False, data=ips)
        except googleapiclient.errors.HttpError as http_error:
            cb.log.warning('googleapiclient.errors.HttpError: %s', http_error)
            return None

    def create(self):
        region = self.provider.region_name
        ip_name = 'ip-{0}'.format(uuid.uuid4())
        try:
            response = (self.provider
                            .gce_compute
                            .addresses()
                            .insert(project=self.provider.project_name,
                                    region=region,
                                    body={'name': ip_name})
                            .execute())
            if 'error' in response:
                return None
            self.provider.wait_for_operation(response, region=region)
            return self.get(ip_name)
        except googleapiclient.errors.HttpError as http_error:
            cb.log.warning('googleapiclient.errors.HttpError: %s', http_error)
            return None


class GCERouterService(BaseRouterService):

    def __init__(self, provider):
        super(GCERouterService, self).__init__(provider)

    def get(self, router_id):
        return self._get_in_region(router_id)

    def find(self, name, limit=None, marker=None):
        routers = []
        for region in self.provider.compute.regions.list():
            routers.append(self._get_in_region(name, region.name))
        return ClientPagedResultList(self.provider, routers, limit=limit,
                                     marker=marker)

    def list(self, limit=None, marker=None):
        region = self.provider.region_name
        max_result = limit if limit is not None and limit < 500 else 500
        response = (self.provider
                        .gce_compute
                        .routers()
                        .list(project=self.provider.project_name,
                              region=region,
                              maxResults=max_result,
                              pageToken=marker)
                        .execute())
        routers = []
        for router in response.get('items', []):
            routers.append(GCERouter(self.provider, router))
        if len(routers) > max_result:
            cb.log.warning('Expected at most %d results; go %d',
                           max_result, len(routers))
        return ServerPagedResultList('nextPageToken' in response,
                                     response.get('nextPageToken'),
                                     False, data=routers)

    def create(self, network, name=None):
        name = name if name else 'router-{0}'.format(uuid.uuid4())
        GCERouter.assert_valid_resource_name(name)

        if not isinstance(network, GCENetwork):
            network = self.provider.networking.networks.get(network)
        network_url = network.resource_url
        region = self.provider.region_name
        try:
            response = (self.provider
                            .gce_compute
                            .routers()
                            .insert(project=self.provider.project_name,
                                    region=region,
                                    body={'name': name,
                                          'network': network_url})
                            .execute())
            if 'error' in response:
                return None
            self.provider.wait_for_operation(response, region=region)
            return self._get_in_region(name, region)
        except googleapiclient.errors.HttpError as http_error:
            cb.log.warning('googleapiclient.errors.HttpError: %s', http_error)
            return None

    def delete(self, router):
        region = self.provider.region_name
        name = router.name if isinstance(router, GCERouter) else router
        response = (self.provider
                        .gce_compute
                        .routers()
                        .delete(project=self.provider.project_name,
                                region=region,
                                router=name)
                        .execute())
        self._provider.wait_for_operation(response, region=region)

    def _get_in_region(self, router_id, region=None):
        region = region if region else self.provider.region_name
        try:
            response = (self.provider
                            .gce_compute
                            .routers()
                            .get(project=self.provider.project_name,
                                 region=region,
                                 router=router_id)
                            .execute())
            return GCERouter(self.provider, response)
        except googleapiclient.errors.HttpError as http_error:
            cb.log.warning('googleapiclient.errors.HttpError: %s', http_error)
            return None


class GCEGatewayService(BaseGatewayService):
    _DEFAULT_GATEWAY_NAME = 'default-internet-gateway'
    _GATEWAY_URL_PREFIX = 'global/gateways/'

    def __init__(self, provider):
        super(GCEGatewayService, self).__init__(provider)
        self._default_internet_gateway = GCEInternetGateway(
            provider,
            {'id': (GCEGatewayService._GATEWAY_URL_PREFIX +
                    GCEGatewayService._DEFAULT_GATEWAY_NAME),
             'name': GCEGatewayService._DEFAULT_GATEWAY_NAME})

    def get_or_create_inet_gateway(self, name):
        GCEInternetGateway.assert_valid_resource_name(name)
        return self._default_internet_gateway

    def delete(self, gateway):
        pass


class GCESubnetService(BaseSubnetService):

    def __init__(self, provider):
        super(GCESubnetService, self).__init__(provider)

    def get(self, subnet_id):
        subnet = self.provider.get_resource('subnetworks', subnet_id)
        return GCESubnet(self.provider, subnet) if subnet else None

    def list(self, network=None, zone=None, limit=None, marker=None):
        """
        If the zone is not given, we list all subnetworks, in all regions.
        """
        filter = None
        if network is not None:
            filter = 'network eq %s' % network.resource_url
        if zone:
            regions = [zone.region_name]
        else:
            regions = [r.name for r in self.provider.compute.regions.list()]
        subnets = []
        for region in regions:
            response = (self.provider
                            .gce_compute
                            .subnetworks()
                            .list(project=self.provider.project_name,
                                  region=region,
                                  filter=filter)
                            .execute())
            for subnet in response.get('items', []):
                subnets.append(GCESubnet(self.provider, subnet))
        return ClientPagedResultList(self.provider, subnets,
                                     limit=limit, marker=marker)

    def create(self, network, cidr_block, name=None, zone=None):
        """
        GCE subnets are regional. The region is inferred from the zone if a
        zone is provided; otherwise, the default region, as set in the
        provider, is used.

        If a subnet with overlapping IP range exists already, we return that
        instead of creating a new subnet. In this case, other parameters, i.e.
        the name and the zone, are ignored.
        """
        GCESubnet.assert_valid_resource_name(name)
        subnets = self.list(network)
        for subnet in subnets:
            if BaseNetwork.cidr_blocks_overlap(subnet.cidr_block, cidr_block):
                return subnet

        if not name:
            name = 'subnet-{0}'.format(uuid.uuid4())
        region = self._zone_to_region(zone)
        body = {'ipCidrRange': cidr_block,
                'name': name,
                'network': network.resource_url,
                'region': region}
        try:
            response = (self.provider
                            .gce_compute
                            .subnetworks()
                            .insert(project=self.provider.project_name,
                                    region=region,
                                    body=body)
                            .execute())
            self.provider.wait_for_operation(response, region=region)
            if 'error' in response:
                return None
            subnets = self.list(network, region)
            for subnet in subnets:
                if subnet.id == response['targetId']:
                    return subnet
        except googleapiclient.errors.HttpError as http_error:
            cb.log.warning('googleapiclient.errors.HttpError: %s', http_error)
            return None

    def get_or_create_default(self, zone=None):
        """
        Every GCP project comes with a default auto mode VPC network. An auto
        mode VPC network has exactly one subnetwork per region. This method
        returns the subnetwork of the default network that spans the given
        zone.
        """
        network = self.provider.networking.networks.get_or_create_default()
        subnets = self.list(network, zone)
        if len(subnets) > 1:
            cb.log.warning('The default network has more than one subnetwork '
                           'in a region')
        if len(subnets) > 0:
            return subnets[0]
        cb.log.warning('The default network has no subnetwork in a region')
        return None

    def delete(self, subnet):
        network_url = self.provider.parse_url(subnet.network_url)
        if subnet.name == network_url.parameters['network']:
            # This is an auto subnetwork of an auto mode network. We cannot
            # delete it. It will be deleted automatically when the network is
            # deleted.
            return

        region_url = self.provider.parse_url(subnet.region)
        response = (self.provider
                        .gce_compute
                        .subnetworks()
                        .delete(project=self.provider.project_name,
                                region=region_url.parameters['region'],
                                subnetwork=subnet.name)
                        .execute())
        self._provider.wait_for_operation(response, region=subnet.region)

    def _zone_to_region(self, zone):
        if isinstance(zone, GCEPlacementZone):
            return zone.region_name
        elif zone:
            for r in self.provider.compute.regions.list():
                for z in r.zones:
                    if zone == z.name:
                        return z.region_name
        return self.provider.region_name


class GCPStorageService(BaseStorageService):

    def __init__(self, provider):
        super(GCPStorageService, self).__init__(provider)

        # Initialize provider services
        self._volume_svc = GCEVolumeService(self.provider)
        self._snapshot_svc = GCESnapshotService(self.provider)
        self._bucket_svc = GCSBucketService(self.provider)

    @property
    def volumes(self):
        return self._volume_svc

    @property
    def snapshots(self):
        return self._snapshot_svc

    @property
    def buckets(self):
        return self._bucket_svc


class GCEVolumeService(BaseVolumeService):

    def __init__(self, provider):
        super(GCEVolumeService, self).__init__(provider)

    def get(self, volume_id):
        """
        Returns a volume given its id.
        """
        vol = self.provider.get_resource('disks', volume_id)
        return GCEVolume(self.provider, vol) if vol else None

    def find(self, name, limit=None, marker=None):
        """
        Searches for a volume by a given list of attributes.
        """
        filtr = 'name eq ' + name
        max_result = limit if limit is not None and limit < 500 else 500
        response = (self.provider
                        .gce_compute
                        .disks()
                        .list(project=self.provider.project_name,
                              zone=self.provider.default_zone,
                              filter=filtr,
                              maxResults=max_result,
                              pageToken=marker)
                        .execute())
        gce_vols = [GCEVolume(self.provider, vol)
                    for vol in response.get('items', [])]
        if len(gce_vols) > max_result:
            cb.log.warning('Expected at most %d results; got %d',
                           max_result, len(gce_vols))
        return ServerPagedResultList('nextPageToken' in response,
                                     response.get('nextPageToken'),
                                     False, data=gce_vols)

    def list(self, limit=None, marker=None):
        """
        List all volumes.

        limit: The maximum number of volumes to return. The returned
               ResultList's is_truncated property can be used to determine
               whether more records are available.
        """
        # For GCE API, Acceptable values are 0 to 500, inclusive.
        # (Default: 500).
        max_result = limit if limit is not None and limit < 500 else 500
        response = (self.provider
                        .gce_compute
                        .disks()
                        .list(project=self.provider.project_name,
                              zone=self.provider.default_zone,
                              maxResults=max_result,
                              pageToken=marker)
                        .execute())
        gce_vols = [GCEVolume(self.provider, vol)
                    for vol in response.get('items', [])]
        if len(gce_vols) > max_result:
            cb.log.warning('Expected at most %d results; got %d',
                           max_result, len(gce_vols))
        return ServerPagedResultList('nextPageToken' in response,
                                     response.get('nextPageToken'),
                                     False, data=gce_vols)

    def create(self, name, size, zone, snapshot=None, description=None):
        """
        Creates a new volume.

        Argument `name` must be 1-63 characters long, and comply with RFC1035.
        Specifically, the name must be 1-63 characters long and match the
        regular expression [a-z]([-a-z0-9]*[a-z0-9])? which means the first
        character must be a lowercase letter, and all following characters must
        be a dash, lowercase letter, or digit, except the last character, which
        cannot be a dash.
        """
        GCEVolume.assert_valid_resource_name(name)
        zone_name = zone.name if isinstance(zone, PlacementZone) else zone
        snapshot_id = snapshot.id if isinstance(
            snapshot, GCESnapshot) and snapshot else snapshot
        disk_body = {
            'name': name,
            'sizeGb': size,
            'type': 'zones/{0}/diskTypes/{1}'.format(zone_name, 'pd-standard'),
            'sourceSnapshot': snapshot_id,
            'description': description,
        }
        operation = (self.provider
                         .gce_compute
                         .disks()
                         .insert(
                             project=self._provider.project_name,
                             zone=zone_name,
                             body=disk_body)
                         .execute())
        return self.get(operation.get('targetLink'))


class GCESnapshotService(BaseSnapshotService):

    def __init__(self, provider):
        super(GCESnapshotService, self).__init__(provider)

    def get(self, snapshot_id):
        """
        Returns a snapshot given its id.
        """
        snapshot = self.provider.get_resource('snapshots', snapshot_id)
        return GCESnapshot(self.provider, snapshot) if snapshot else None

    def find(self, name, limit=None, marker=None):
        """
        Searches for a snapshot by a given list of attributes.
        """
        filtr = 'name eq ' + name
        max_result = limit if limit is not None and limit < 500 else 500
        response = (self.provider
                        .gce_compute
                        .snapshots()
                        .list(project=self.provider.project_name,
                              filter=filtr,
                              maxResults=max_result,
                              pageToken=marker)
                        .execute())
        snapshots = [GCESnapshot(self.provider, snapshot)
                     for snapshot in response.get('items', [])]
        if len(snapshots) > max_result:
            cb.log.warning('Expected at most %d results; got %d',
                           max_result, len(snapshots))
        return ServerPagedResultList('nextPageToken' in response,
                                     response.get('nextPageToken'),
                                     False, data=snapshots)

    def list(self, limit=None, marker=None):
        """
        List all snapshots.
        """
        max_result = limit if limit is not None and limit < 500 else 500
        response = (self.provider
                        .gce_compute
                        .snapshots()
                        .list(project=self.provider.project_name,
                              maxResults=max_result,
                              pageToken=marker)
                        .execute())
        snapshots = [GCESnapshot(self.provider, snapshot)
                     for snapshot in response.get('items', [])]
        if len(snapshots) > max_result:
            cb.log.warning('Expected at most %d results; got %d',
                           max_result, len(snapshots))
        return ServerPagedResultList('nextPageToken' in response,
                                     response.get('nextPageToken'),
                                     False, data=snapshots)

    def create(self, name, volume, description=None):
        """
        Creates a new snapshot of a given volume.
        """
        GCESnapshot.assert_valid_resource_name(name)
        volume_name = volume.name if isinstance(volume, GCEVolume) else volume
        snapshot_body = {
            "name": name,
            "description": description
        }
        operation = (self.provider
                         .gce_compute
                         .disks()
                         .createSnapshot(
                             project=self.provider.project_name,
                             zone=self.provider.default_zone,
                             disk=volume_name, body=snapshot_body)
                         .execute())
        if 'zone' not in operation:
            return None
        zone_url = self.provider.parse_url(operation['zone'])
        self.provider.wait_for_operation(operation,
                                         zone=zone_url.parameters['zone'])
        snapshots = self.provider.block_store.snapshots.find(name=name)
        if snapshots:
            return snapshots[0]
        else:
            return None


class GCSBucketService(BaseBucketService):

    def __init__(self, provider):
        super(GCSBucketService, self).__init__(provider)

    def get(self, bucket_id):
        """
        Returns a bucket given its ID. Returns ``None`` if the bucket
        does not exist or if the user does not have permission to access the
        bucket.
        """
<<<<<<< HEAD
        try:
            response = (self.provider
                            .gcp_storage
                            .buckets()
                            .get(bucket=bucket_id)
                            .execute())
            if 'error' in response:
                # response['error']['code'] is 404 if the bucket does not exist
                # and 403 if the user does not have permission to access it.
                if response['error']['code'] not in (403, 404):
                    cb.log.warning('Unexpected error code (%d) when accessing '
                                   'bucket %s', response['error']['code'],
                                   bucket_id)
                return None
            return GCSBucket(self.provider, response)
        except googleapiclient.errors.HttpError as http_error:
            cb.log.warning('googleapiclient.errors.HttpError: %s', http_error)
            return None
=======
        bucket = self.provider.get_resource('buckets', bucket_id)
        return GCSBucket(self.provider, bucket) if bucket else None
>>>>>>> bce33763

    def find(self, name, limit=None, marker=None):
        """
        Searches in bucket names for a substring.
        """
        buckets = [bucket for bucket in self if name in bucket.name]
        return ClientPagedResultList(self.provider, buckets, limit=limit,
                                     marker=marker)

    def list(self, limit=None, marker=None):
        """
        List all containers.
        """
        max_result = limit if limit is not None and limit < 500 else 500
        try:
            response = (self.provider
                            .gcp_storage
                            .buckets()
                            .list(project=self.provider.project_name,
                                  maxResults=max_result,
                                  pageToken=marker)
                            .execute())
            if 'error' in response:
                return ServerPagedResultList(False, None, False, data=[])
            buckets = []
            for bucket in response.get('items', []):
                buckets.append(GCSBucket(self.provider, bucket))
            if len(buckets) > max_result:
                cb.log.warning('Expected at most %d results; got %d',
                               max_result, len(buckets))
            return ServerPagedResultList('nextPageToken' in response,
                                         response.get('nextPageToken'),
                                         False, data=buckets)
        except googleapiclient.errors.HttpError as http_error:
            cb.log.warning('googleapiclient.errors.HttpError: %s', http_error)
            return ServerPagedResultList(False, None, False, data=[])

    def create(self, name, location=None):
        """
        Create a new bucket and returns it. Returns None if creation fails.
        """
        GCSBucket.assert_valid_resource_name(name)
        body = {'name': name}
        if location:
            body['location'] = location
        try:
            response = (self.provider
                            .gcp_storage
                            .buckets()
                            .insert(project=self.provider.project_name,
                                    body=body)
                            .execute())
            if 'error' in response:
                return None
            return GCSBucket(self.provider, response)
        except googleapiclient.errors.HttpError as http_error:
            cb.log.warning('googleapiclient.errors.HttpError: %s', http_error)
            return None<|MERGE_RESOLUTION|>--- conflicted
+++ resolved
@@ -300,17 +300,9 @@
                         .execute())
         return response['items']
 
-<<<<<<< HEAD
     def get(self, vm_type_id):
-        for inst_type in self.instance_data:
-            if inst_type.get('id') == vm_type_id:
-                return GCEVMType(self.provider, inst_type)
-        return None
-=======
-    def get(self, instance_type_id):
-        inst_type = self.provider.get_resource('machineTypes', instance_type_id)
-        return GCEInstanceType(self.provider, inst_type) if inst_type else None
->>>>>>> bce33763
+        vm_type = self.provider.get_resource('machineTypes', vm_type_id)
+        return GCEVMType(self.provider, vm_type) if vm_type else None
 
     def find(self, **kwargs):
         matched_inst_types = []
@@ -340,26 +332,8 @@
         super(GCERegionService, self).__init__(provider)
 
     def get(self, region_id):
-<<<<<<< HEAD
-        try:
-            region = (self.provider
-                          .gce_compute
-                          .regions()
-                          .get(project=self.provider.project_name,
-                               region=region_id)
-                          .execute())
-        # Handle the case when region_id is not valid
-        except googleapiclient.errors.HttpError as http_error:
-            cb.log.warning('googleapiclient.errors.HttpError: %s', http_error)
-            return None
-        if region:
-            return GCERegion(self.provider, region)
-        else:
-            return None
-=======
         region = self.provider.get_resource('regions', region_id)
         return GCERegion(self.provider, region) if region else None
->>>>>>> bce33763
 
     def list(self, limit=None, marker=None):
         max_result = limit if limit is not None and limit < 500 else 500
@@ -1218,29 +1192,8 @@
         does not exist or if the user does not have permission to access the
         bucket.
         """
-<<<<<<< HEAD
-        try:
-            response = (self.provider
-                            .gcp_storage
-                            .buckets()
-                            .get(bucket=bucket_id)
-                            .execute())
-            if 'error' in response:
-                # response['error']['code'] is 404 if the bucket does not exist
-                # and 403 if the user does not have permission to access it.
-                if response['error']['code'] not in (403, 404):
-                    cb.log.warning('Unexpected error code (%d) when accessing '
-                                   'bucket %s', response['error']['code'],
-                                   bucket_id)
-                return None
-            return GCSBucket(self.provider, response)
-        except googleapiclient.errors.HttpError as http_error:
-            cb.log.warning('googleapiclient.errors.HttpError: %s', http_error)
-            return None
-=======
         bucket = self.provider.get_resource('buckets', bucket_id)
         return GCSBucket(self.provider, bucket) if bucket else None
->>>>>>> bce33763
 
     def find(self, name, limit=None, marker=None):
         """
