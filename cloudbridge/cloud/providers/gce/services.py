--- conflicted
+++ resolved
@@ -20,14 +20,11 @@
 import sys
 
 from .resources import GCEFirewallsDelegate
-from .resources import GCEMachineImage
-<<<<<<< HEAD
 from .resources import GCEInstance
-=======
-from .resources import GCENetwork
->>>>>>> 5252ea2a
 from .resources import GCEInstanceType
 from .resources import GCEKeyPair
+from .resources import GCEMachineImage
+from .resources import GCENetwork
 from .resources import GCERegion
 from .resources import GCESecurityGroup
 from .resources import GCESecurityGroupRule
