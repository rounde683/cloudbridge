"""
Provider implementation based on google-api-python-client library
for GCE.
"""


from cloudbridge.cloud.base import BaseCloudProvider
import httplib2
import json
import os
import re
from string import Template
import time

from googleapiclient import discovery
import googleapiclient.http
from oauth2client.client import GoogleCredentials
from oauth2client.service_account import ServiceAccountCredentials

from .services import GCEComputeService
from .services import GCENetworkService
from .services import GCESecurityService


class GCPResourceUrl(object):

    def __init__(self, resource, connection):
        self._resource = resource
        self._connection = connection
        self.parameters = {}

    def get(self):
        discovery_object = getattr(self._connection, self._resource)()
        return discovery_object.get(**self.parameters).execute()


class GCPResources(object):
    
    def __init__(self, connection):
        self._connection = connection

        # Resource descriptions are already pulled into the internal
        # _resourceDesc field of the connection.
        #
        # TODO: We could fetch compute resource descriptions from
        # https://www.googleapis.com/discovery/v1/apis/compute/v1/rest and
        # storage resource descriptions from
        # https://www.googleapis.com/discovery/v1/apis/storage/v1/rest
        # ourselves.
        #
        # Resource descriptions are in JSON format which are then parsed into a
        # Python dictionary. The main fields we are interested are:
        #
        # {
        #   "rootUrl": "https://www.googleapis.com/",
        #   "servicePath": COMPUTE OR STORAGE SERVICE PATH
        #   "resources": {
        #     RESOURCE_NAME: {
        #       "methods": {
        #         "get": {
        #           "path": RESOURCE PATH PATTERN
        #           "parameters": {
        #             PARAMETER: {
        #               "pattern": REGEXP FOR VALID VALUES
        #               ...
        #             },
        #             ...
        #           },
        #           "parameterOrder": [LIST OF PARAMETERS]
        #         },
        #         ...
        #       }
        #     },
        #     ...
        #   }
        #   ...
        # }
        desc = connection._resourceDesc
        self._root_url = desc['rootUrl']
        self._service_path = desc['servicePath']
        self._resources = {}

        # We will not mutate self._desc; it's OK to use items() in Python 2.x.
        for resource, resource_desc in desc['resources'].items():
            methods = resource_desc['methods']
            if 'get' not in methods:
                continue
            method = methods['get']
            parameters = method['parameterOrder']

            # We would like to change a path like
            # {project}/regions/{region}/addresses/{address} to a pattern like
            # (PROJECT REGEX)/regions/(REGION REGEX)/addresses/(ADDRESS REGEX).
            template = Template('${'.join(method['path'].split('{')))
            mapping = {}
            for parameter in parameters:
                parameter_desc = method['parameters'][parameter]
                if 'pattern' in parameter_desc:
                    mapping[parameter] = '(%s)' % parameter_desc['pattern']
                else:
                    mapping[parameter] = '([^/]+)'
            pattern = template.substitute(**mapping)

            # Store the parameters and the regex pattern of this resource.
            self._resources[resource] = {'parameters': parameters,
                                         'pattern': re.compile(pattern)}

    def parse_url(self, url):
        """
        Build a GCPResourceUrl from a resource's URL string. One can then call
        the get() method on the returned object to fetch resource details from
        GCP servers.
        """
        url = url.strip()
        if url.startswith(self._root_url): url = url[len(self._root_url):]
        if url.startswith(self._service_path):
            url = url[len(self._service_path):]

        for resource, desc in self._resources.items():
            m = re.match(desc['pattern'], url)
            if m is None or len(m.group(0)) < len(url):
                continue
            out = GCPResourceUrl(resource, self._connection)
            for index, parameter in enumerate(desc['parameters']):
                out.parameters[parameter] = m.group(index + 1)
            return out


class GCECloudProvider(BaseCloudProvider):

    PROVIDER_ID = 'gce'

    def __init__(self, config):
        super(GCECloudProvider, self).__init__(config)

        # Initialize cloud connection fields
        self.client_email = self._get_config_value(
            'gce_client_email', os.environ.get('GCE_CLIENT_EMAIL'))
        self.project_name = self._get_config_value(
            'gce_project_name', os.environ.get('GCE_PROJECT_NAME'))
        self.credentials_file = self._get_config_value(
            'gce_service_creds_file', os.environ.get('GCE_SERVICE_CREDS_FILE'))
        self.credentials_dict = self._get_config_value(
            'gce_service_creds_dict', {})
        # If 'gce_service_creds_dict' is not passed in from config and
        # self.credentials_file is available, read and parse the json file to
        # self.credentials_dict.
        if self.credentials_file and not self.credentials_dict:
            with open(self.credentials_file) as creds_file:
                self.credentials_dict = json.load(creds_file)
        self.default_zone = self._get_config_value(
            'gce_default_zone', os.environ.get('GCE_DEFAULT_ZONE'))
        self.region_name = self._get_config_value(
            'gce_region_name', 'us-central1')

        # oauth2client.Credentials to be used for authentication
        self._credentials = None
        # service connections, lazily initialized
        self._gce_compute = None
        self._gcp_storage = None

        # Initialize provider services
        self._compute = GCEComputeService(self)
        self._security = GCESecurityService(self)
        self._network = GCENetworkService(self)

        self._compute_resources = GCPResources(self.gce_compute)
        self._storage_resources = GCPResources(self.gcp_storage)

    @property
    def compute(self):
        return self._compute

    @property
    def network(self):
        return self._network

    @property
    def security(self):
        return self._security

    @property
    def block_store(self):
        raise NotImplementedError(
            "GCECloudProvider does not implement this service")

    @property
    def object_store(self):
        raise NotImplementedError(
            "GCECloudProvider does not implement this service")

    @property
    def gce_compute(self):
        if not self._gce_compute:
            self._gce_compute = self._connect_gce_compute()
        return self._gce_compute

    @property
    def gcp_storage(self):
        if not self._gcp_storage:
            self._gcp_storage = self._connect_gcp_storage()
        return self._gcp_storage

    @property
    def _credentials(self):
        if self.credentials_dict:
            return ServiceAccountCredentials.from_json_keyfile_dict(
                self.credentials_dict)
        else:
<<<<<<< HEAD
            credentials = GoogleCredentials.get_application_default()
        self._credentials = credentials
        return discovery.build('compute', 'v1', credentials=credentials)

    def get_gce_resource_data(self, uri):
        """
        Retrieves GCE resoure data given its resource URI.
        """
        http = httplib2.Http()
        http = self._credentials.authorize(http)
        def _postproc(*kwargs):
            if len(kwargs) >= 2:
                # The first argument is request, and the second is response.
                resource_dict = json.loads(kwargs[1])
                return resource_dict
        request = googleapiclient.http.HttpRequest(http=http,
                                                   postproc=_postproc,
                                                   uri=uri)
        # The response is a dict representing the GCE resource data.
        response = request.execute()
        return response

    def wait_for_global_operation(self, operation):
        while True:
            result = self.gce_compute.globalOperations().get(
                project=self.project_name,
                operation=operation['name']).execute()
=======
            return GoogleCredentials.get_application_default()

    def _connect_gcp_storage(self):
        return discovery.build('storage', 'v1', credentials=self._credentials)

    def _connect_gce_compute(self):
        return discovery.build('compute', 'v1', credentials=self._credentials)

    def wait_for_operation(self, operation, region=None, zone=None):
        args = {'project': self.project_name, 'operation': operation['name']}
        if not region and not zone:
            operations = self.gce_compute.globalOperations()
        elif zone:
            operations = self.gce_compute.zoneOperations()
            args['zone'] = zone
        else:
            operations = self.gce_compute.regionOperations()
            args['region'] = region
>>>>>>> 5f36194f

        while True:
            result = operations.get(**args).execute()
            if result['status'] == 'DONE':
                if 'error' in result:
                    raise Exception(result['error'])
                return result

            time.sleep(0.5)

    def parse_url(self, url):
        out = self._compute_resources.parse_url(url)
        return out if out else self._storage_resources.parse_url(url)<|MERGE_RESOLUTION|>--- conflicted
+++ resolved
@@ -153,8 +153,6 @@
         self.region_name = self._get_config_value(
             'gce_region_name', 'us-central1')
 
-        # oauth2client.Credentials to be used for authentication
-        self._credentials = None
         # service connections, lazily initialized
         self._gce_compute = None
         self._gcp_storage = None
@@ -207,10 +205,7 @@
             return ServiceAccountCredentials.from_json_keyfile_dict(
                 self.credentials_dict)
         else:
-<<<<<<< HEAD
-            credentials = GoogleCredentials.get_application_default()
-        self._credentials = credentials
-        return discovery.build('compute', 'v1', credentials=credentials)
+            return GoogleCredentials.get_application_default()
 
     def get_gce_resource_data(self, uri):
         """
@@ -235,8 +230,6 @@
             result = self.gce_compute.globalOperations().get(
                 project=self.project_name,
                 operation=operation['name']).execute()
-=======
-            return GoogleCredentials.get_application_default()
 
     def _connect_gcp_storage(self):
         return discovery.build('storage', 'v1', credentials=self._credentials)
@@ -254,7 +247,6 @@
         else:
             operations = self.gce_compute.regionOperations()
             args['region'] = region
->>>>>>> 5f36194f
 
         while True:
             result = operations.get(**args).execute()
