"""
DataTypes used by this provider
"""
<<<<<<< HEAD
from cloudbridge.cloud.base.resources import BaseInstance
=======
from cloudbridge.cloud.base.resources import BaseFloatingIP
>>>>>>> 5f36194f
from cloudbridge.cloud.base.resources import BaseInstanceType
from cloudbridge.cloud.base.resources import BaseKeyPair
from cloudbridge.cloud.base.resources import BaseMachineImage
from cloudbridge.cloud.base.resources import BaseNetwork
from cloudbridge.cloud.base.resources import BasePlacementZone
from cloudbridge.cloud.base.resources import BaseRegion
from cloudbridge.cloud.base.resources import BaseSecurityGroup
from cloudbridge.cloud.base.resources import BaseSecurityGroupRule
from cloudbridge.cloud.interfaces.resources import InstanceState
from cloudbridge.cloud.interfaces.resources import MachineImageState

import cloudbridge as cb

# Older versions of Python do not have a built-in set data-structure.
try:
    set
except NameError:
    from sets import Set as set

import hashlib
import inspect
import json
import re
import uuid


class GCEKeyPair(BaseKeyPair):

    def __init__(self, provider, kp_id, kp_name, kp_material=None):
        super(GCEKeyPair, self).__init__(provider, None)
        self._kp_id = kp_id
        self._kp_name = kp_name
        self._kp_material = kp_material

    @property
    def id(self):
        return self._kp_id

    @property
    def name(self):
        # use e-mail as keyname if possible, or ID if not
        return self._kp_name or self.id

    def delete(self):
        svc = self._provider.security.key_pairs

        def _delete_key(gce_kp_generator):
            kp_list = []
            for gce_kp in gce_kp_generator:
                if svc.gce_kp_to_id(gce_kp) == self.id:
                    continue
                else:
                    kp_list.append(gce_kp)
            return kp_list

        svc.gce_metadata_save_op(_delete_key)

    @property
    def material(self):
        return self._kp_material

    @material.setter
    def material(self, value):
        self._kp_material = value


class GCEInstanceType(BaseInstanceType):
    def __init__(self, provider, instance_dict):
        super(GCEInstanceType, self).__init__(provider)
        self._inst_dict = instance_dict

    @property
    def resource_url(self):
        return self._inst_dict.get('selfLink')

    @property
    def id(self):
        return str(self._inst_dict.get('id'))

    @property
    def name(self):
        return self._inst_dict.get('name')

    @property
    def family(self):
        return self._inst_dict.get('kind')

    @property
    def vcpus(self):
        return self._inst_dict.get('guestCpus')

    @property
    def ram(self):
        return self._inst_dict.get('memoryMb')

    @property
    def size_root_disk(self):
        return 0

    @property
    def size_ephemeral_disks(self):
        return int(self._inst_dict.get('maximumPersistentDisksSizeGb'))

    @property
    def num_ephemeral_disks(self):
        return self._inst_dict.get('maximumPersistentDisks')

    @property
    def extra_data(self):
        return {key: val for key, val in self._inst_dict.items()
                if key not in ['id', 'name', 'kind', 'guestCpus', 'memoryMb',
                               'maximumPersistentDisksSizeGb',
                               'maximumPersistentDisks']}


class GCEPlacementZone(BasePlacementZone):

    def __init__(self, provider, zone, region):
        super(GCEPlacementZone, self).__init__(provider)
        if isinstance(zone, GCEPlacementZone):
            # pylint:disable=protected-access
            self._gce_zone = zone._gce_zone
            self._gce_region = zone._gce_region
        else:
            self._gce_zone = zone
            self._gce_region = region

    @property
    def id(self):
        """
        Get the zone id
        :rtype: ``str``
        :return: ID for this zone as returned by the cloud middleware.
        """
        return self._gce_zone

    @property
    def name(self):
        """
        Get the zone name.
        :rtype: ``str``
        :return: Name for this zone as returned by the cloud middleware.
        """
        return self._gce_zone

    @property
    def region_name(self):
        """
        Get the region that this zone belongs to.
        :rtype: ``str``
        :return: Name of this zone's region as returned by the cloud middleware
        """
        return self._gce_region


class GCERegion(BaseRegion):

    def __init__(self, provider, gce_region):
        super(GCERegion, self).__init__(provider)
        self._gce_region = gce_region

    @property
    def id(self):
        # In GCE API, region has an 'id' property, whose values are '1220',
        # '1100', '1000', '1230', etc. Here we use 'name' property (such
        # as 'asia-east1', 'europe-west1', 'us-central1', 'us-east1') as
        # 'id' to represent the region for the consistency with AWS
        # implementation and ease of use.
        return self._gce_region['name']

    @property
    def name(self):
        return self._gce_region['name']

    @property
    def zones(self):
        """
        Accesss information about placement zones within this region.
        """
        zones_response = self._provider.gce_compute.zones().list(
            project=self._provider.project_name).execute()
        zones = [zone for zone in zones_response['items']
                 if zone['region'] == self._gce_region['selfLink']]
        return [GCEPlacementZone(self._provider, zone['name'], self.name)
                for zone in zones]


class GCEFirewallsDelegate(object):
    DEFAULT_NETWORK = 'default'
    _NETWORK_URL_PREFIX = 'global/networks/'
  
    def __init__(self, provider):
        self._provider = provider
        self._list_response = None

    @staticmethod
    def tag_network_id(tag, network_name):
        """
        Generate an ID for a (tag, network name) pair.
        """
        md5 = hashlib.md5()
        md5.update("{0}-{1}".format(tag, network_name).encode('ascii'))
        return md5.hexdigest()

    @property
    def provider(self):
        return self._provider

    @property
    def tag_networks(self):
        """
        List all (tag, network name) pairs that are in at least one firewall.
        """
        out = set()
        for firewall in self.iter_firewalls():
            network_name = self.network_name(firewall)
            if network_name is not None:
                out.add((firewall['targetTags'][0], network_name))
        return out
            
    def network_name(self, firewall):
        """
        Extract the network name of a firewall.
        """
        if 'network' not in firewall:
            return GCEFirewallsDelegate.DEFAULT_NETWORK
        url = self._provider.parse_url(firewall['network'])
        return url.parameters['network']

    def get_tag_network_from_id(self, tag_network_id):
        """
        Map an ID back to the (tag, network name) pair.
        """
        for tag, network_name in self.tag_networks:
            current_id = GCEFirewallsDelegate.tag_network_id(tag, network_name)
            if current_id == tag_network_id:
                return (tag, network_name)
        return (None, None)

    def delete_tag_network_with_id(self, tag_network_id):
        """
        Delete all firewalls in a given network with a specific target tag.
        """
        tag, network_name = self.get_tag_network_from_id(tag_network_id)
        if tag is None:
            return
        for firewall in self.iter_firewalls(tag, network_name):
            self._delete_firewall(firewall)
        self._update_list_response()

    def add_firewall(self, tag, ip_protocol, port, source_range, source_tag,
                     description, network_name):
        """
        Create a new firewall.
        """
        if self.find_firewall(tag, ip_protocol, port, source_range,
                              source_tag, network_name) is not None:
            return True
        # Do not let the user accidentally open traffic from the world by not
        # explicitly specifying the source.
        if source_tag is None and source_range is None:
            return False
        firewall = {
            'name': 'firewall-{0}'.format(uuid.uuid4()),
            'network': GCEFirewallsDelegate._NETWORK_URL_PREFIX + network_name,
            'allowed': [{'IPProtocol': str(ip_protocol)}],
            'targetTags': [tag]}
        if description is not None:
            firewall['description'] = description
        if port is not None:
            firewall['allowed'][0]['ports'] = [port]
        if source_range is not None:
            firewall['sourceRanges'] = [source_range]
        if source_tag is not None:
            firewall['sourceTags'] = [source_tag]
        project_name = self._provider.project_name
        try:
            response = (self._provider.gce_compute
                                      .firewalls()
                                      .insert(project=project_name,
                                              body=firewall)
                                      .execute())
            self._provider.wait_for_operation(response)
            # TODO: process the response and handle errors.
            return True
        except:
            return False
        finally:
            self._update_list_response()

    def find_firewall(self, tag, ip_protocol, port, source_range, source_tag,
                      network_name):
        """
        Find a firewall with give parameters.
        """
        if source_range is None and source_tag is None:
            source_range = '0.0.0.0/0'
        for firewall in self.iter_firewalls(tag, network_name):
            if firewall['allowed'][0]['IPProtocol'] != ip_protocol:
                continue
            if not self._check_list_in_dict(firewall['allowed'][0], 'ports',
                                            port):
                continue
            if not self._check_list_in_dict(firewall, 'sourceRanges',
                                            source_range):
                continue
            if not self._check_list_in_dict(firewall, 'sourceTags', source_tag):
                continue
            return firewall['id']
        return None

    def get_firewall_info(self, firewall_id):
        """
        Extract firewall properties to into a dictionary for easy of use.
        """
        info = {}
        for firewall in self.iter_firewalls():
            if firewall['id'] != firewall_id:
                continue
            if ('sourceRanges' in firewall and
                len(firewall['sourceRanges']) == 1):
                info['source_range'] = firewall['sourceRanges'][0]
            if 'sourceTags' in firewall and len(firewall['sourceTags']) == 1:
                info['source_tag'] = firewall['sourceTags'][0]
            if 'targetTags' in firewall and len(firewall['targetTags']) == 1:
                info['target_tag'] = firewall['targetTags'][0]
            if 'IPProtocol' in firewall['allowed'][0]:
                info['ip_protocol'] = firewall['allowed'][0]['IPProtocol']
            if ('ports' in firewall['allowed'][0] and
                len(firewall['allowed'][0]['ports']) == 1):
                info['port'] = firewall['allowed'][0]['ports'][0]
            info['network_name'] = self.network_name(firewall)
            return info
        return info

    def delete_firewall_id(self, firewall_id):
        """
        Delete a firewall with a given ID.
        """
        for firewall in self.iter_firewalls():
            if firewall['id'] == firewall_id:
                self._delete_firewall(firewall)
        self._update_list_response()

    def iter_firewalls(self, tag=None, network_name=None):
        """
        Iterate through all firewalls. Can optionally iterate through firewalls
        with a given tag and/or in a network.
        """
        if self._list_response is None:
            self._update_list_response()
        if 'items' not in self._list_response:
            return
        for firewall in self._list_response['items']:
            if 'targetTags' not in firewall or len(firewall['targetTags']) != 1:
                continue
            if 'allowed' not in firewall or len(firewall['allowed']) != 1:
                continue
            if tag is not None and firewall['targetTags'][0] != tag:
                continue
            if network_name is None:
                yield firewall
                continue
            firewall_network_name = self.network_name(firewall)
            if firewall_network_name == network_name:
                yield firewall

    def _delete_firewall(self, firewall):
        """
        Delete a given firewall.
        """
        project_name = self._provider.project_name
        try:
            response = (self._provider.gce_compute
                                      .firewalls()
                                      .delete(project=project_name,
                                              firewall=firewall['name'])
                                      .execute())
            self._provider.wait_for_operation(response)
            # TODO: process the response and handle errors.
            return True
        except:
            return False

    def _update_list_response(self):
        """
        Sync the local cache of all firewalls with the server.
        """
        self._list_response = (
                self._provider.gce_compute
                              .firewalls()
                              .list(project=self._provider.project_name)
                              .execute())

    def _check_list_in_dict(self, dictionary, field_name, value):
        """
        Verify that a given field in a dictionary is a singlton list [value].
        """
        if field_name not in dictionary:
            return value is None
        if (value is None or
            len(dictionary[field_name]) != 1 or
            dictionary[field_name][0] != value):
            return False
        return True


class GCESecurityGroup(BaseSecurityGroup):

    def __init__(self, delegate, tag, network=None, description=None):
        super(GCESecurityGroup, self).__init__(delegate.provider, tag)
        self._description = description
        self._delegate = delegate
        if network is None:
            self._network = delegate.provider.network.get_by_name(
                    GCEFirewallsDelegate.DEFAULT_NETWORK)
        else:
            self._network = network

    @property
    def id(self):
        """
        Return the ID of this security group which is determined based on the
        network and the target tag corresponding to this security group.
        """
        return GCEFirewallsDelegate.tag_network_id(self._security_group,
                                                   self._network.name)

    @property
    def name(self):
        """
        Return the name of the security group which is the same as the
        corresponding tag name.
        """
        return self._security_group

    @property
    def description(self):
        """
        The description of the security group is even explicitly given when the
        group is created or is determined from a firewall in the group.

        If the firewalls are created using this API, they all have the same
        description.
        """
        if self._description is not None:
            return self._description
        for firewall in self._delegate.iter_firewalls(self._security_group,
                                                      self._network.name):
            if 'description' in firewall:
                return firewall['description']
        return None

    @property
    def network_id(self):
        return self._network.id

    @property
    def rules(self):
        out = []
        for firewall in self._delegate.iter_firewalls(self._security_group,
                                                      self._network.name):
            out.append(GCESecurityGroupRule(self._delegate, firewall['id']))
        return out

    @staticmethod
    def to_port_range(from_port, to_port):
        if from_port is not None and to_port is not None:
            return '%d-%d' % (from_port, to_port)
        elif from_port is not None:
            return from_port
        else:
            return to_port

    def add_rule(self, ip_protocol, from_port=None, to_port=None,
                 cidr_ip=None, src_group=None):
        port = GCESecurityGroup.to_port_range(from_port, to_port)
        src_tag = src_group.name if src_group is not None else None
        self._delegate.add_firewall(self._security_group, ip_protocol, port,
                                    cidr_ip, src_tag, self.description,
                                    self._network.name)
        return self.get_rule(ip_protocol, from_port, to_port, cidr_ip,
                             src_group)

    def get_rule(self, ip_protocol=None, from_port=None, to_port=None,
                 cidr_ip=None, src_group=None):
        port = GCESecurityGroup.to_port_range(from_port, to_port)
        src_tag = src_group.name if src_group is not None else None
        firewall_id = self._delegate.find_firewall(
                self._security_group, ip_protocol, port, cidr_ip, src_tag,
                self._network.name)
        if firewall_id is None:
            return None
        return GCESecurityGroupRule(self._delegate, firewall_id)

    def to_json(self):
        attr = inspect.getmembers(self, lambda a: not(inspect.isroutine(a)))
        js = {k: v for(k, v) in attr if not k.startswith('_')}
        json_rules = [r.to_json() for r in self.rules]
        js['rules'] = [json.loads(r) for r in json_rules]
        return json.dumps(js, sort_keys=True)

    def delete(self):
        for rule in self.rules:
            rule.delete()


class GCESecurityGroupRule(BaseSecurityGroupRule):

    def __init__(self, delegate, firewall_id):
        super(GCESecurityGroupRule, self).__init__(
                delegate.provider, firewall_id, None)
        self._delegate = delegate

    @property
    def parent(self):
        """
        Return the security group to which this rule belongs.
        """
        info = self._delegate.get_firewall_info(self._rule)
        if info is None:
            return None
        if 'target_tag' not in info or info['network_name'] is None:
            return None
        network = delegate.network.get_by_name(info['network_name'])
        if network is None:
            return None
        return GCESecurityGroup(self._delegate, info['target_tag'], network)

    @property
    def id(self):
        return self._rule

    @property
    def ip_protocol(self):
        info = self._delegate.get_firewall_info(self._rule)
        if info is None or 'ip_protocol' not in info:
            return None
        return info['ip_protocol']

    @property
    def from_port(self):
        info = self._delegate.get_firewall_info(self._rule)
        if info is None or 'port' not in info:
            return 0
        port = info['port']
        if port.isdigit():
            return int(port)
        parts = port.split('-')
        if len(parts) > 2 or len(parts) < 1:
            return 0
        if parts[0].isdigit():
            return int(parts[0])
        return 0

    @property
    def to_port(self):
        info = self._delegate.get_firewall_info(self._rule)
        if info is None or 'port' not in info:
            return 0
        port = info['port']
        if port.isdigit():
            return int(port)
        parts = port.split('-')
        if len(parts) > 2 or len(parts) < 1:
            return 0
        if parts[-1].isdigit():
            return int(parts[-1])
        return 0

    @property
    def cidr_ip(self):
        """
        Return the IP of machines from which this rule allows traffic.
        """
        info = self._delegate.get_firewall_info(self._rule)
        if info is None or 'source_range' not in info:
            return None
        return info['source_range']

    @property
    def group(self):
        """
        Return the security group from which this rule allows traffic.
        """
        info = self._delegate.get_firewall_info(self._rule)
        if info is None:
            return None
        if 'source_tag' not in info or info['network_name'] is None:
            return None
        network = self._delegate.provider.network.get_by_name(
                info['network_name'])
        if network is None:
            return None
        return GCESecurityGroup(self._delegate, info['source_tag'], network)

    def to_json(self):
        attr = inspect.getmembers(self, lambda a: not(inspect.isroutine(a)))
        js = {k: v for(k, v) in attr if not k.startswith('_')}
        js['group'] = self.group.id if self.group else ''
        js['parent'] = self.parent.id if self.parent else ''
        return json.dumps(js, sort_keys=True)

    def delete(self):
        self._delegate.delete_firewall_id(self._rule)


class GCEMachineImage(BaseMachineImage):

    IMAGE_STATE_MAP = {
        'PENDING': MachineImageState.PENDING,
        'READY': MachineImageState.AVAILABLE,
        'FAILED': MachineImageState.ERROR
    }

    def __init__(self, provider, image):
        super(GCEMachineImage, self).__init__(provider)
        if isinstance(image, GCEMachineImage):
            # pylint:disable=protected-access
            self._gce_image = image._gce_image
        else:
            self._gce_image = image

    @property
    def resource_url(self):
        return self._gce_image.get('selfLink')

    @property
    def id(self):
        """
        Get the image identifier.
        :rtype: ``str``
        :return: ID for this instance as returned by the cloud middleware.
        """
        return self._gce_image['name']

    @property
    def name(self):
        """
        Get the image name.
        :rtype: ``str``
        :return: Name for this image as returned by the cloud middleware.
        """
        return self._gce_image['name']

    @property
    def description(self):
        """
        Get the image description.
        :rtype: ``str``
        :return: Description for this image as returned by the cloud middleware
        """
        return self._gce_image.get('description', '')

    def delete(self):
        """
        Delete this image
        """
        request = self._provider.gce_compute.images().delete(
            project=self._provider.project_name, image=self.name)
        request.execute()

    @property
    def state(self):
        return GCEMachineImage.IMAGE_STATE_MAP.get(
            self._gce_image['status'], MachineImageState.UNKNOWN)

    def refresh(self):
        """
        Refreshes the state of this instance by re-querying the cloud provider
        for its latest state.
        """
        resource_link = self._gce_image['selfLink']
        project_pattern = 'projects/(.*?)/'
        match = re.search(project_pattern, resource_link)
        if match:
            project = match.group(1)
        else:
            cb.log.warning("Project name is not found.")
            return
        try:
            response = self._provider.gce_compute \
                                  .images() \
                                  .get(project=project,
                                       image=self.name) \
                                  .execute()
            if response:
                # pylint:disable=protected-access
                self._gce_image = response
        except googleapiclient.errors.HttpError as http_error:
            # image no longer exists
            cb.log.warning(
                "googleapiclient.errors.HttpError: {0}".format(http_error))
            self._gce_image['status'] = "unknown"


class GCEInstance(BaseInstance):
    # https://cloud.google.com/compute/docs/reference/latest/instances
    # The status of the instance. One of the following values:
    # PROVISIONING, STAGING, RUNNING, STOPPING, SUSPENDING, SUSPENDED,
    # and TERMINATED.
    INSTANCE_STATE_MAP = {
        'PROVISIONING': InstanceState.PENDING,
        'STAGING': InstanceState.PENDING,
        'RUNNING': InstanceState.RUNNING,
        'STOPPING': InstanceState.CONFIGURING,
        'TERMINATED': InstanceState.STOPPED,
        'SUSPENDING': InstanceState.CONFIGURING,
        'SUSPENDED': InstanceState.STOPPED
    }

    def __init__(self, provider, gce_instance):
        super(GCEInstance, self).__init__(provider)
        self._gce_instance = gce_instance

    @property
    def resource_url(self):
        return self._gce_instance.get('selfLink')

    @property
    def id(self):
        """
        Get the instance identifier.

        A GCE instance is uniquely identified by its selfLink, which is used
        as its id.
        """
        return self._gce_instance.get('selfLink')

    @property
    def name(self):
        """
        Get the instance name.
        """
        return self._gce_instance['name']

    @name.setter
    # pylint:disable=arguments-differ
    def name(self, value):
        """
        Set the instance name.
        """
        # In GCE, the name of the instance is provided by the client when
        # initially creating the resource. The name cannot be changed after
        # the instance is created.
        cb.log.warning("Setting instance name after it is created is not "
                       "supported by this provider.")

    @property
    def public_ips(self):
        """
        Get all the public IP addresses for this instance.
        """
        network_interfaces = self._gce_instance.get('networkInterfaces')
        if network_interfaces is None or len(network_interfaces) == 0:
            return []
        access_configs = network_interfaces[0].get('accessConfigs')
        if access_configs is None or len(access_configs) == 0:
            return []
        # https://cloud.google.com/compute/docs/reference/beta/instances
        # An array of configurations for this interface. Currently, only one
        # access config, ONE_TO_ONE_NAT, is supported. If there are no
        # accessConfigs specified, then this instance will have no external
        # internet access.
        access_config = access_configs[0]
        if 'natIP' in access_config:
            return [access_config['natIP']]
        else:
            return []

    @property
    def private_ips(self):
        """
        Get all the private IP addresses for this instance.
        """
        network_interfaces = self._gce_instance.get('networkInterfaces')
        if network_interfaces is None or len(network_interfaces) == 0:
            return []
        if 'networkIP' in network_interfaces[0]:
            return [network_interfaces[0]['networkIP']]
        else:
            return []

    @property
    def instance_type_id(self):
        """
        Get the instance type name.
        """
        machine_type_uri = self._gce_instance.get('machineType')
        if machine_type_uri is None:
            return None
        instance_type = self._provider.get_gce_resource_data(machine_type_uri)
        return instance_type.get('name', None)

    @property
    def instance_type(self):
        """
        Get the instance type.
        """
        machine_type_uri = self._gce_instance.get('machineType')
        if machine_type_uri is None:
            return None
        instance_type = self._provider.get_gce_resource_data(machine_type_uri)
        return GCEInstanceType(self._provider, instance_type)

    def reboot(self):
        """
        Reboot this instance.
        """
        if self.state == InstanceState.STOPPED:
            self._provider.gce_compute \
                          .instances() \
                          .start(project=self._provider.project_name,
                                 zone=self._provider.default_zone,
                                 instance=self.name) \
                          .execute()
        else:
            self._provider.gce_compute \
                          .instances() \
                          .reset(project=self._provider.project_name,
                                 zone=self._provider.default_zone,
                                 instance=self.name) \
                          .execute()

    def terminate(self):
        """
        Permanently terminate this instance.
        """
        self._provider.gce_compute \
                      .instances() \
                      .delete(project=self._provider.project_name,
                              zone=self._provider.default_zone,
                              instance=self.name) \
                      .execute()

    def stop(self):
        """
        Stop this instance.
        """
        self._provider.gce_compute \
                      .instances() \
                      .stop(project=self._provider.project_name,
                            zone=self._provider.default_zone,
                            instance=self.name) \
                      .execute()

    @property
    def image_id(self):
        """
        Get the image ID for this insance.
        """
        raise NotImplementedError(
            'To be implemented after GCEVolumeService.')
        return None

    @property
    def zone_id(self):
        """
        Get the placement zone id where this instance is running.
        """
        zone_uri = self._gce_instance.get('zone')
        if zone_uri is None:
            return None
        zone = self._provider.get_gce_resource_data(zone_uri)
        return zone.get('name', None)

    @property
    def security_groups(self):
        """
        Get the security groups associated with this instance.
        """
        network_url = self._gce_instance.get('networkInterfaces')[0].get(
            'network')
        network_name = GCEFirewallsDelegate.network_name(
            {'network': network_url})
        if 'items' not in self._gce_instance['tags']:
            return []
        tags = self._gce_instance['tags']['items']
        # Tags are mapped to non-empty security groups under the instance
        # network. Unmatched tags are ignored.
        sgs = (self._provider.security
               .security_groups.find_by_network_and_tags(
                   network_name, tags))
        return sgs

    @property
    def security_group_ids(self):
        """
        Get the security groups IDs associated with this instance.
        """
        sg_ids = []
        for sg in self.security_groups:
            sg_ids.append(sg.id)
        return sg_ids

    @property
    def key_pair_name(self):
        """
        Get the name of the key pair associated with this instance.
        """
        return self._provider.security.key_pairs.name

    def create_image(self, name):
        """
        Create a new image based on this instance.
        """
        raise NotImplementedError(
            'To be implemented after GCEVolumeService.')

    def add_floating_ip(self, ip_address):
        """
        Add an elastic IP address to this instance.
        """
        raise NotImplementedError(
            'To be implemented after GCENetworkService.')

    def remove_floating_ip(self, ip_address):
        """
        Remove a elastic IP address from this instance.
        """
        raise NotImplementedError(
            'To be implemented after GCENetworkService.')

    @property
    def state(self):
        return GCEInstance.INSTANCE_STATE_MAP.get(
            self._gce_instance['status'], InstanceState.UNKNOWN)

    def refresh(self):
        """
        Refreshes the state of this instance by re-querying the cloud provider
        for its latest state.
        """
        self._gce_instance = self._provider.get_gce_resource_data(
            self._gce_instance.get('selfLink'))

class GCENetwork(BaseNetwork):

    def __init__(self, provider, network):
        super(GCENetwork, self).__init__(provider)
        self._network = network

    @property
    def resource_url(self):
        return self._network['selfLink']

    @property
    def id(self):
        return self._network['id']

    @property
    def name(self):
        return self._network['name']

    @property
    def external(self):
        raise NotImplementedError("To be implemented")

    @property
    def state(self):
        raise NotImplementedError("To be implemented")

    @property
    def cidr_block(self):
        return self._network['IPv4Range']

    def delete(self):
        try:
            response = (self._provider
                    .gce_compute
                    .networks()
                    .delete(project=self._provider.project_name,
                            network=self.name)
                    .execute())
            if 'error' in response:
                return False
            self._provider.wait_for_operation(response)
            return True
        except:
            return False

    def subnets(self):
        raise NotImplementedError("To be implemented")

    def create_subnet(self, cidr_block, name=None):
        raise NotImplementedError("To be implemented")

    def refresh(self):
        return self.state

class GCEFloatingIP(BaseFloatingIP):

    def __init__(self, provider, floating_ip):
        super(GCEFloatingIP, self).__init__(provider)
        self._ip = floating_ip

        # We use regional IPs to simulate floating IPs not global IPs because
        # global IPs can be forwarded only to load balancing resources, not to
        # a specific instance. Find out the region to which the IP belongs.
        url = provider.parse_url(self._ip['region'])
        self._region = url.parameters['region']

        # Check if the address is used by a resource.
        self._rule = None
        self._target_instance = None
        if 'users' in floating_ip and len(floating_ip['users']) > 0:
            if len(floating_ip['users']) > 1:
                cb.log.warning('Address "%s" in use by more than one resource',
                               floating_ip['address'])
            resource = provider.parse_url(floating_ip['users'][0]).get()
            if resource['kind'] == 'compute#forwardingRule':
                self._rule = resource
                target = provider.parse_url(resource['target']).get()
                if target['kind'] == 'compute#targetInstance':
                    url = provider.parse_url(target['instance'])
                    self._target_instance = url.get()
                else:
                    cb.log.warning('Address "%s" is forwarded to a %s',
                                   floating_ip['address'], target['kind'])
            else:
                cb.log.warning('Address "%s" in use by a %s',
                               floating_ip['address'], resource['kind'])

    @property
    def id(self):
        return self._ip['id']

    @property
    def public_ip(self):
        return self._ip['address']

    @property
    def private_ip(self):
        if not self._target_instance:
            return None
        return self._target_instance['networkInterfaces'][0]['networkIP']

    def in_use(self):
        return True if self._target_instance else False

    def delete(self):
       project_name = self._provider.project_name
       # First, delete the forwarding rule, if there is any.
       if self._rule:
           response = (self._provider.gce_compute
                                     .forwardingRules()
                                     .delete(project=project_name,
                                             region=self._region,
                                             forwardingRule=self._rule['name'])
                                     .execute())
           self._provider.wait_for_operation(response, region=self._region)

       # Release the address.
       response = (self._provider.gce_compute
                                 .addresses()
                                 .delete(project=project_name,
                                         region=self._region,
                                         address=self._ip['name'])
                                 .execute())
       self._provider.wait_for_operation(response, region=self._region)<|MERGE_RESOLUTION|>--- conflicted
+++ resolved
@@ -1,11 +1,8 @@
 """
 DataTypes used by this provider
 """
-<<<<<<< HEAD
+from cloudbridge.cloud.base.resources import BaseFloatingIP
 from cloudbridge.cloud.base.resources import BaseInstance
-=======
-from cloudbridge.cloud.base.resources import BaseFloatingIP
->>>>>>> 5f36194f
 from cloudbridge.cloud.base.resources import BaseInstanceType
 from cloudbridge.cloud.base.resources import BaseKeyPair
 from cloudbridge.cloud.base.resources import BaseMachineImage
@@ -879,8 +876,8 @@
         """
         network_url = self._gce_instance.get('networkInterfaces')[0].get(
             'network')
-        network_name = GCEFirewallsDelegate.network_name(
-            {'network': network_url})
+        url = self._provider.parse_url(network_url)
+        network_name = url.parameters['network']
         if 'items' not in self._gce_instance['tags']:
             return []
         tags = self._gce_instance['tags']['items']
