--- conflicted
+++ resolved
@@ -10,10 +10,7 @@
 from cloudbridge.cloud.base.resources import BaseRegion
 from cloudbridge.cloud.base.resources import BaseSecurityGroup
 from cloudbridge.cloud.base.resources import BaseSecurityGroupRule
-<<<<<<< HEAD
 from cloudbridge.cloud.interfaces.resources import InstanceState
-=======
->>>>>>> 5252ea2a
 from cloudbridge.cloud.interfaces.resources import MachineImageState
 
 # Older versions of Python do not have a built-in set data-structure.
@@ -703,7 +700,6 @@
             self._gce_image['status'] = "unknown"
 
 
-<<<<<<< HEAD
 class GCEInstance(BaseInstance):
     # https://cloud.google.com/compute/docs/reference/latest/instances
     # The status of the instance. One of the following values:
@@ -941,7 +937,7 @@
         """
         self._gce_instance = self._provider.get_gce_resource_data(
             self._gce_instance.get('selfLink'))
-=======
+
 class GCENetwork(BaseNetwork):
 
     def __init__(self, provider, network):
@@ -990,5 +986,4 @@
         raise NotImplementedError("To be implemented")
 
     def refresh(self):
-        return self.state
->>>>>>> 5252ea2a
+        return self.state