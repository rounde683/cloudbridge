"""Services implemented by the AWS provider."""
import string
import time

<<<<<<< HEAD
from boto.ec2.blockdevicemapping import BlockDeviceMapping
from boto.ec2.blockdevicemapping import BlockDeviceType
from boto.exception import EC2ResponseError, S3ResponseError
=======
from botocore.exceptions import ClientError as EC2ResponseError
>>>>>>> 22ad0d78

from cloudbridge.cloud.base.resources import ClientPagedResultList
from cloudbridge.cloud.base.services import BaseBlockStoreService
from cloudbridge.cloud.base.services import BaseComputeService
from cloudbridge.cloud.base.services import BaseGatewayService
from cloudbridge.cloud.base.services import BaseImageService
from cloudbridge.cloud.base.services import BaseInstanceService
from cloudbridge.cloud.base.services import BaseInstanceTypesService
from cloudbridge.cloud.base.services import BaseKeyPairService
from cloudbridge.cloud.base.services import BaseNetworkService
from cloudbridge.cloud.base.services import BaseNetworkingService
from cloudbridge.cloud.base.services import BaseObjectStoreService
from cloudbridge.cloud.base.services import BaseRegionService
from cloudbridge.cloud.base.services import BaseRouterService
from cloudbridge.cloud.base.services import BaseSecurityGroupService
from cloudbridge.cloud.base.services import BaseSecurityService
from cloudbridge.cloud.base.services import BaseSnapshotService
from cloudbridge.cloud.base.services import BaseSubnetService
from cloudbridge.cloud.base.services import BaseVolumeService
<<<<<<< HEAD
from cloudbridge.cloud.interfaces.exceptions \
    import InvalidConfigurationException
from cloudbridge.cloud.interfaces.resources import InstanceState
=======
>>>>>>> 22ad0d78
from cloudbridge.cloud.interfaces.resources import InstanceType
from cloudbridge.cloud.interfaces.resources import KeyPair
from cloudbridge.cloud.interfaces.resources import MachineImage
from cloudbridge.cloud.interfaces.resources import NetworkState
from cloudbridge.cloud.interfaces.resources import PlacementZone
from cloudbridge.cloud.interfaces.resources import SecurityGroup
from cloudbridge.cloud.interfaces.resources import Snapshot
from cloudbridge.cloud.interfaces.resources import SubnetState
from cloudbridge.cloud.interfaces.resources import Volume

import requests

from .resources import AWSBucket
from .resources import AWSFloatingIP
from .resources import AWSInstance
from .resources import AWSInstanceType
from .resources import AWSInternetGateway
from .resources import AWSKeyPair
from .resources import AWSLaunchConfig
from .resources import AWSMachineImage
from .resources import AWSNetwork
from .resources import AWSRegion
from .resources import AWSRouter
from .resources import AWSSecurityGroup
from .resources import AWSSnapshot
from .resources import AWSSubnet
from .resources import AWSVolume

# Uncomment to enable logging by default for this module
# import cloudbridge as cb
# cb.set_stream_logger(__name__)


<<<<<<< HEAD
=======
class EC2ServiceFilter(object):
    '''
        Generic AWS EC2 service filter interface

    :param AWSCloudProvider provider: AWS EC2 provider interface
    :param str service: Name of the EC2 service to use
    :param BaseCloudResource cb_iface: CloudBridge class to use
    '''
    def __init__(self, provider, service, cb_iface):
        self.provider = provider
        self.service = getattr(self.provider.ec2_conn, service)
        self.iface = cb_iface

    def get(self, val, filter_name, wrapper=True):
        '''
            Returns a single resource by filter

        :param str val: Value to filter with
        :param str filter_name: Name of the filter to use
        :param bool wrapper: If True, wraps the resulting Boto
            object in a CloudBridge object
        :returns: Boto resource object or CloudBridge object or None
        '''
        try:
            objs = list(self.service.filter(Filters=[{
                'Name': filter_name,
                'Values': [val]
            }]).limit(1))
            obj = objs[0] if objs else None
            if wrapper:
                return self.iface(self.provider, obj) if obj else None
            return obj
        except EC2ResponseError:
            return None

    def list(self, limit=None, marker=None):
        '''Returns a list of resources'''
        try:
            objs = [self.iface(self.provider, obj)
                    for obj in self.service.limit(limit)]
        except EC2ResponseError:
            objs = list()
        return ClientPagedResultList(self.provider, objs,
                                     limit=limit, marker=marker)

    def find(self, val, filter_name, limit=None, marker=None):
        '''
            Returns a list of resources by filter

        :param str val: Value to filter with
        :param str filter_name: Name of the filter to use
        '''
        try:
            objs = [
                self.iface(self.provider, obj)
                for obj in self.service.filter(Filters=[{
                    'Name': filter_name,
                    'Values': [val]
                }])
            ]
        except EC2ResponseError:
            objs = list()
        return ClientPagedResultList(self.provider, objs,
                                     limit=limit, marker=marker)

    def create(self, method, **kwargs):
        '''
            Creates a resource

        :param str method: Service method to invoke
        :param object kwargs: Arguments to be passed as-is to
            the service method
        '''
        res = getattr(self.provider.ec2_conn, method)(**kwargs)
        if isinstance(res, list):
            return [self.iface(self.provider, x) if x else None for x in res]
        return self.iface(self.provider, res) if res else None

    def delete(self, val, filter_name):
        '''
            Deletes a resource by filter

        :param str val: Value to filter with
        :param str filter_name: Name of the filter to use
        :returns: False on error, True if the resource
            does not exist or was deleted successfully
        '''
        res = self.get(val, filter_name, wrapper=False)
        if res:
            try:
                res.delete()
            except EC2ResponseError:
                return False
        return True

    def wait_for_create(self, val, filter_name, timeout=15):
        '''
            Simple test for resource creation

        :returns: True on success, False on timeout, None if the
            object does not implement the refresh() method.
        '''
        while timeout > 0:
            time.sleep(2)
            obj = self.get(val, filter_name)
            if obj:
                if hasattr(obj, 'refresh') and callable(obj.refresh):
                    obj.refresh()
                    return True
                else:
                    return None
            timeout = timeout - 1
        return False

    def wait_for_delete(self, val, filter_name, timeout=15):
        '''Simple test for resource deletion'''
        while timeout > 0:
            time.sleep(2)
            if not self.get(val, filter_name):
                return True
            timeout = timeout - 1
        return False


>>>>>>> 22ad0d78
class AWSSecurityService(BaseSecurityService):

    def __init__(self, provider):
        super(AWSSecurityService, self).__init__(provider)

        # Initialize provider services
        self._key_pairs = AWSKeyPairService(provider)
        self._security_groups = AWSSecurityGroupService(provider)

    @property
    def key_pairs(self):
        """
        Provides access to key pairs for this provider.

        :rtype: ``object`` of :class:`.KeyPairService`
        :return: a KeyPairService object
        """
        return self._key_pairs

    @property
    def security_groups(self):
        """
        Provides access to security groups for this provider.

        :rtype: ``object`` of :class:`.SecurityGroupService`
        :return: a SecurityGroupService object
        """
        return self._security_groups


class AWSKeyPairService(BaseKeyPairService):

    def __init__(self, provider):
        super(AWSKeyPairService, self).__init__(provider)
        self.iface = EC2ServiceFilter(self.provider, 'key_pairs', AWSKeyPair)

    def get(self, key_pair_id):
<<<<<<< HEAD
        """
        Returns a KeyPair given its ID.
        """
        try:
            kps = self.provider.ec2_conn.get_all_key_pairs(
                keynames=[key_pair_id])
            return AWSKeyPair(self.provider, kps[0])
        except EC2ResponseError as ec2e:
            if ec2e.code == 'InvalidKeyPair.NotFound':
                return None
            elif ec2e.code == 'InvalidParameterValue':
                return None
            else:
                raise ec2e

    def list(self, limit=None, marker=None):
        """
        List all key pairs associated with this account.

        :rtype: ``list`` of :class:`.KeyPair`
        :return:  list of KeyPair objects
        """
        key_pairs = [AWSKeyPair(self.provider, kp)
                     for kp in self.provider.ec2_conn.get_all_key_pairs()]
        return ClientPagedResultList(self.provider, key_pairs,
                                     limit=limit, marker=marker)

    def find(self, name, limit=None, marker=None):
        """
        Searches for a key pair by a given list of attributes.
        """
        try:
            key_pairs = [
                AWSKeyPair(self.provider, kp) for kp in
                self.provider.ec2_conn.get_all_key_pairs(keynames=[name])]
            return ClientPagedResultList(self.provider, key_pairs,
                                         limit=limit, marker=marker)
        except EC2ResponseError as ec2e:
            if ec2e.code == 'InvalidKeyPair.NotFound':
                return []
            elif ec2e.code == 'InvalidParameterValue':
                return []
            else:
                raise ec2e
=======
        """Returns a key pair given its name"""
        return self.iface.get(key_pair_id, 'key-name')

    def list(self, limit=None, marker=None):
        """List all key pairs associated with this account"""
        return self.iface.list(limit=limit, marker=marker)

    def find(self, name, limit=None, marker=None):
        """Searches for a key pair by name"""
        return self.iface.find(name, 'key-name', limit=limit, marker=marker)
>>>>>>> 22ad0d78

    def create(self, name):
        """Creates a new key pair"""
        return self.iface.create('create_key_pair', KeyName=name)

<<<<<<< HEAD
        :type name: str
        :param name: The name of the key pair to be created.

        :rtype: ``object`` of :class:`.KeyPair`
        :return:  A key pair instance or ``None`` if one was not be created.
        """
        AWSKeyPair.assert_valid_resource_name(name)

        kp = self.provider.ec2_conn.create_key_pair(name)
        if kp:
            return AWSKeyPair(self.provider, kp)
        return None
=======
    def delete(self, key_pair_id):
        """Deletes a key pair by name"""
        return self.iface.delete(key_pair_id, 'key-name')
>>>>>>> 22ad0d78


class AWSSecurityGroupService(BaseSecurityGroupService):

    def __init__(self, provider):
        super(AWSSecurityGroupService, self).__init__(provider)
        self.iface = EC2ServiceFilter(self.provider,
                                      'security_groups', AWSSecurityGroup)

<<<<<<< HEAD
    def get(self, sg_id):
        """
        Returns a SecurityGroup given its id.
        """
        try:
            sgs = self.provider.ec2_conn.get_all_security_groups(
                group_ids=[sg_id])
            return AWSSecurityGroup(self.provider, sgs[0]) if sgs else None
        except EC2ResponseError as ec2e:
            if ec2e.code == 'InvalidGroup.NotFound':
                return None
            elif ec2e.code == 'InvalidGroupId.Malformed':
                return None
            else:
                raise ec2e
=======
    def get(self, group_id):
        """Returns a security group given its ID"""
        return self.iface.get(group_id, 'group-id')
>>>>>>> 22ad0d78

    def list(self, limit=None, marker=None):
        """List all security groups associated with this account"""
        return self.iface.list(limit=limit, marker=marker)

    def find(self, name, limit=None, marker=None):
        """Searches for a security group by name"""
        return self.iface.find(name, 'group-name', limit=limit, marker=marker)

<<<<<<< HEAD
    def create(self, name, description, network_id):
        """
        Create a new SecurityGroup.

        :type name: str
        :param name: The name of the new security group.

        :type description: str
        :param description: The description of the new security group.

        :type  network_id: ``str``
        :param network_id: The ID of the VPC under which to create the security
                           group.

        :rtype: ``object`` of :class:`.SecurityGroup`
        :return:  A SecurityGroup instance or ``None`` if one was not created.
        """
        AWSSecurityGroup.assert_valid_resource_name(name)

        sg = self.provider.ec2_conn.create_security_group(name, description,
                                                          network_id)
        if sg:
            return AWSSecurityGroup(self.provider, sg)
        return None

    def find(self, name, limit=None, marker=None):
        """
        Get all security groups associated with your account.
        """
        flters = {'group-name': name}
        ec2_sgs = self.provider.ec2_conn.get_all_security_groups(
            filters=flters)
        sgs = [AWSSecurityGroup(self.provider, sg) for sg in ec2_sgs]
        return ClientPagedResultList(self.provider, sgs,
                                     limit=limit, marker=marker)

    def delete(self, group_id):
        """
        Delete an existing SecurityGroup.

        :type group_id: str
        :param group_id: The security group ID to be deleted.

        :rtype: ``bool``
        :return:  ``True`` if the security group does not exist, ``False``
                  otherwise. Note that this implies that the group may not have
                  been deleted by this method but instead has not existed in
                  the first place.
        """
        sg = self.get(group_id)
        if sg:
            sg.delete()
            return True
        return False
=======
    def create(self, name, description, network_id=None):
        """Creates a security group pair"""
        res = self.iface.create('create_security_group', **{
            k: v for k, v in {
                'GroupName': name,
                'Description': description,
                'VpcId': network_id,
            }.items() if v is not None})
        if not self.iface.wait_for_create(res.id, 'group-id'):
            return None
        return res

    def delete(self, group_id):
        """Deletes a security group by ID"""
        res = self.iface.get(group_id, 'group-id')
        if res:
            self.iface.delete(res.id, 'group-id')
            return self.iface.wait_for_delete(res.id, 'group-id')
        return None
>>>>>>> 22ad0d78


class AWSBlockStoreService(BaseBlockStoreService):

    def __init__(self, provider):
        super(AWSBlockStoreService, self).__init__(provider)

        # Initialize provider services
        self._volume_svc = AWSVolumeService(self.provider)
        self._snapshot_svc = AWSSnapshotService(self.provider)

    @property
    def volumes(self):
        return self._volume_svc

    @property
    def snapshots(self):
        return self._snapshot_svc


class AWSVolumeService(BaseVolumeService):

    def __init__(self, provider):
        super(AWSVolumeService, self).__init__(provider)
        self.iface = EC2ServiceFilter(self.provider,
                                      'volumes', AWSVolume)

    def get(self, volume_id):
<<<<<<< HEAD
        """
        Returns a volume given its id.
        """
        try:
            vols = self.provider.ec2_conn.get_all_volumes(
                volume_ids=[volume_id])
            return AWSVolume(self.provider, vols[0]) if vols else None
        except EC2ResponseError as ec2e:
            if ec2e.code == 'InvalidVolume.NotFound':
                return None
            elif ec2e.code == 'InvalidParameterValue':
                # Occurs if volume_id does not start with 'vol-...'
                return None
            raise ec2e

    def find(self, name, limit=None, marker=None):
        """
        Searches for a volume by a given list of attributes.
        """
        filtr = {'tag:Name': name}
        aws_vols = self.provider.ec2_conn.get_all_volumes(filters=filtr)
        cb_vols = [AWSVolume(self.provider, vol) for vol in aws_vols]
        return ClientPagedResultList(self.provider, cb_vols,
                                     limit=limit, marker=marker)
=======
        """Returns a volume given its ID"""
        return self.iface.get(volume_id, 'volume-id')
>>>>>>> 22ad0d78

    def list(self, limit=None, marker=None):
        """List all volumes associated with this account"""
        return self.iface.list(limit=limit, marker=marker)

<<<<<<< HEAD
    def create(self, name, size, zone, snapshot=None, description=None):
        """
        Creates a new volume.
        """
        AWSVolume.assert_valid_resource_name(name)

=======
    def find(self, name, limit=None, marker=None):
        """Searches for a volume by name"""
        return self.iface.find(name, 'tag:Name', limit=limit, marker=marker)

    def create(self, name, size, zone,
               snapshot=None, iops=None, description=None):
        """Creates a volume"""
>>>>>>> 22ad0d78
        zone_id = zone.id if isinstance(zone, PlacementZone) else zone
        snapshot_id = snapshot.id if isinstance(
            snapshot, AWSSnapshot) and snapshot else snapshot
        params = {
            'Size': size,
            'AvailabilityZone': zone_id
        }
        if iops:
            params['Iops'] = iops
        if snapshot_id:
            params['SnapshotId'] = snapshot_id
        res = self.iface.create('create_volume', **params)
        # Wait until ready to tag instance
        res.wait_till_ready()
        res.name = name
        if res.description:
            res.description = description
        return res

    def delete(self, name):
        """Deletes a volume by name"""
        res = self.iface.find(name, 'tag:Name')
        if res:
            res = res[0]
            self.iface.delete(res.id, 'volume-id')
            # Wait until the volume is deleted
            res.wait_till_deleted()
        return None

class AWSSnapshotService(BaseSnapshotService):

    def __init__(self, provider):
        super(AWSSnapshotService, self).__init__(provider)
        self.iface = EC2ServiceFilter(self.provider,
                                      'snapshots', AWSSnapshot)

<<<<<<< HEAD
    def get(self, snapshot_id):
        """
        Returns a snapshot given its id.
        """
        try:
            snaps = self.provider.ec2_conn.get_all_snapshots(
                snapshot_ids=[snapshot_id])
            return AWSSnapshot(self.provider, snaps[0]) if snaps else None
        except EC2ResponseError as ec2e:
            if ec2e.code == 'InvalidSnapshot.NotFound':
                return None
            elif ec2e.code == 'InvalidParameterValue':
                # Occurs if snapshot_id does not start with 'snap-...'
                return None
            raise ec2e

    def find(self, name, limit=None, marker=None):
        """
        Searches for a snapshot by a given list of attributes.
        """
        filtr = {'tag-value': name}
        snaps = [AWSSnapshot(self.provider, snap) for snap in
                 self.provider.ec2_conn.get_all_snapshots(filters=filtr)]
        return ClientPagedResultList(self.provider, snaps,
                                     limit=limit, marker=marker)
=======
    def get(self, volume_id):
        """Returns a snapshot given its ID"""
        return self.iface.get(volume_id, 'snapshot-id')
>>>>>>> 22ad0d78

    def list(self, limit=None, marker=None):
        """List all snapshots associated with this account"""
        return self.iface.list(limit=limit, marker=marker)

    def find(self, name, limit=None, marker=None):
        """Searches for a snapshot by name"""
        return self.iface.find(name, 'tag:Name', limit=limit, marker=marker)

    def create(self, name, volume, description=None):
<<<<<<< HEAD
        """
        Creates a new snapshot of a given volume.
        """
        AWSSnapshot.assert_valid_resource_name(name)

=======
        """Creates a snapshot"""
>>>>>>> 22ad0d78
        volume_id = volume.id if isinstance(volume, AWSVolume) else volume
        res = self.iface.create('create_snapshot',
                                VolumeId=volume_id)
        # Wait until ready to tag instance
        res.wait_till_ready()
        res.name = name
        if res.description:
            res.description = description
        return res

    def delete(self, name):
        """Deletes a snapshot by name"""
        res = self.iface.find(name, 'tag:Name')
        if res:
            res = res[0]
            self.iface.delete(res.id, 'snapshot-id')
            return self.iface.wait_for_delete(res.id, 'snapshot-id')
        return None


class AWSObjectStoreService(BaseObjectStoreService):

    def __init__(self, provider):
        super(AWSObjectStoreService, self).__init__(provider)

    def get(self, bucket_id):
        """
        Returns a bucket given its ID. Returns ``None`` if the bucket
        does not exist.
        """
        try:
            # Make a call to make sure the bucket exists. While this would
            # normally return a Bucket instance, there's an edge case where a
            # 403 response can occur when the bucket exists but the
            # user simply does not have permissions to access it. See below.
            bucket = self.provider.s3_conn.get_bucket(bucket_id)
            return AWSBucket(self.provider, bucket)
        except S3ResponseError as e:
            # If 403, it means the bucket exists, but the user does not have
            # permissions to access the bucket. However, limited operations
            # may be permitted (with a session token for example), so return a
            # Bucket instance to allow further operations.
            # http://stackoverflow.com/questions/32331456/using-boto-upload-file-to-s3-
            # sub-folder-when-i-have-no-permissions-on-listing-fo
            if e.status == 403:
                bucket = self.provider.s3_conn.get_bucket(bucket_id,
                                                          validate=False)
                return AWSBucket(self.provider, bucket)
        # For all other responses, it's assumed that the bucket does not exist.
        return None

    def find(self, name, limit=None, marker=None):
        """
        Searches for a bucket by a given list of attributes.
        """
        buckets = [AWSBucket(self.provider, bucket)
                   for bucket in self.provider.s3_conn.get_all_buckets()
                   if name in bucket.name]
        return ClientPagedResultList(self.provider, buckets,
                                     limit=limit, marker=marker)

    def list(self, limit=None, marker=None):
        """
        List all containers.
        """
        buckets = [AWSBucket(self.provider, bucket)
                   for bucket in self.provider.s3_conn.get_all_buckets()]
        return ClientPagedResultList(self.provider, buckets,
                                     limit=limit, marker=marker)

    def create(self, name, location=None):
        """
        Create a new bucket.
        """
        AWSBucket.assert_valid_resource_name(name)

        bucket = self.provider.s3_conn.create_bucket(
            name,
            location=location if location else '')
        return AWSBucket(self.provider, bucket)


class AWSImageService(BaseImageService):

    def __init__(self, provider):
        super(AWSImageService, self).__init__(provider)
        self.iface = EC2ServiceFilter(self.provider,
                                      'images', AWSMachineImage)

    def get(self, image_id):
<<<<<<< HEAD
        """
        Returns an Image given its id
        """
        try:
            image = self.provider.ec2_conn.get_image(image_id)
            return AWSMachineImage(self.provider, image) if image else None
        except EC2ResponseError as ec2e:
            if ec2e.code == 'InvalidAMIID.NotFound':
                return None
            elif ec2e.code == 'InvalidAMIID.Malformed':
                # Occurs if image_id does not start with 'ami-...'
                return None
            raise ec2e
=======
        """Returns a image given its ID"""
        return self.iface.get(image_id, 'image-id')

    def list(self, limit=None, marker=None):
        """List all images associated with this account"""
        return self.iface.list(limit=limit, marker=marker)
>>>>>>> 22ad0d78

    def find(self, name, limit=None, marker=None):
        """Searches for a image by name"""
        return self.iface.find(name, 'name', limit=limit, marker=marker)


class AWSComputeService(BaseComputeService):

    def __init__(self, provider):
        super(AWSComputeService, self).__init__(provider)
        self._instance_type_svc = AWSInstanceTypesService(self.provider)
        self._instance_svc = AWSInstanceService(self.provider)
        self._region_svc = AWSRegionService(self.provider)
        self._images_svc = AWSImageService(self.provider)

    @property
    def images(self):
        return self._images_svc

    @property
    def instance_types(self):
        return self._instance_type_svc

    @property
    def instances(self):
        return self._instance_svc

    @property
    def regions(self):
        return self._region_svc


class AWSInstanceService(BaseInstanceService):

    def __init__(self, provider):
        super(AWSInstanceService, self).__init__(provider)
        self.iface = EC2ServiceFilter(self.provider,
                                      'instances', AWSInstance)

    def get(self, instance_id):
        """Returns an instance given its ID"""
        return self.iface.get(instance_id, 'instance-id')

    def list(self, limit=None, marker=None):
        """List all instances associated with this account"""
        return self.iface.list(limit=limit, marker=marker)

    def find(self, name, limit=None, marker=None):
        """Searches for an instance by name"""
        return self.iface.find(name, 'tag:Name', limit=limit, marker=marker)

    def create(self, name, image, instance_type, subnet, zone=None,
               key_pair=None, security_groups=None, user_data=None,
               launch_config=None, **kwargs):
        AWSInstance.assert_valid_resource_name(name)

<<<<<<< HEAD
=======
        If no VPC/subnet was specified (via ``launch_config`` parameter), this
        method will search for a default VPC and attempt to launch an instance
        into that VPC.
        """
        # Get the images to use
>>>>>>> 22ad0d78
        image_id = image.id if isinstance(image, MachineImage) else image
        # Get the flavor / size
        instance_size = instance_type.id if \
            isinstance(instance_type, InstanceType) else instance_type
<<<<<<< HEAD
        subnet = (self.provider.networking.subnets.get(subnet)
                  if isinstance(subnet, str) else subnet)
=======
        # Get the availability zone
>>>>>>> 22ad0d78
        zone_id = zone.id if isinstance(zone, PlacementZone) else zone
        # Get the key pair
        key_pair_name = key_pair.name if isinstance(
            key_pair, KeyPair) else key_pair
        # Process other launch items
        dev_mappings = list()
        sec_group_ids = list()
        subnet_id = None
        if launch_config:
<<<<<<< HEAD
            bdm = self._process_block_device_mappings(launch_config, zone_id)
        else:
            bdm = None

        subnet_id, zone_id, security_group_ids = \
            self._resolve_launch_options(subnet, zone_id, security_groups)

        reservation = self.provider.ec2_conn.run_instances(
            image_id=image_id, instance_type=instance_size,
            min_count=1, max_count=1, placement=zone_id,
            key_name=key_pair_name, security_group_ids=security_group_ids,
            user_data=user_data, block_device_map=bdm, subnet_id=subnet_id)
        instance = None
        if reservation:
            instance = AWSInstance(self.provider, reservation.instances[0])
            instance.wait_for(
                [InstanceState.PENDING, InstanceState.RUNNING],
                terminal_states=[InstanceState.TERMINATED,
                                 InstanceState.ERROR])
            instance.name = name
        return instance

    def _resolve_launch_options(self, subnet=None, zone_id=None,
                                security_groups=None):
        """
        Work out interdependent launch options.

        Some launch options are required and interdependent so make sure
        they conform to the interface contract.

        :type subnet: ``Subnet``
        :param subnet: Subnet object within which to launch.

        :type zone_id: ``str``
        :param zone_id: ID of the zone where the launch should happen.

        :type security_groups: ``list`` of ``id``
        :param zone_id: List of security group IDs.

        :rtype: triplet of ``str``
        :return: Subnet ID, zone ID and security group IDs for launch.

        :raise ValueError: In case a conflicting combination is found.
        """
        if subnet:
            # subnet's zone takes precedence
            zone_id = subnet.zone.id
        if isinstance(security_groups, list) and isinstance(
                security_groups[0], SecurityGroup):
            security_group_ids = [sg.id for sg in security_groups]
        else:
            security_group_ids = security_groups
        return subnet.id, zone_id, security_group_ids
=======
            dev_mappings = \
                self._parse_device_mappings(launch_config.block_devices)
            sec_group_ids = self._parse_security_groups(security_groups)
            subnet_id = launch_config.network_interfaces[0] \
                if len(launch_config.network_interfaces) > 0 else None
        # Create the instance
        ress = self.iface.create('create_instances', **{
            k: v for k, v in {
                'ImageId': image_id,
                'MinCount': 1,
                'MaxCount': 1,
                'KeyName': key_pair_name,
                'SecurityGroupIds': sec_group_ids or None,
                'UserData': user_data,
                'InstanceType': instance_size,
                'Placement': {
                    'AvailabilityZone': zone_id or AWSSubnetService(
                        self.provider).get(subnet_id).availability_zone
                } if zone_id or subnet_id else None,
                'BlockDeviceMappings': dev_mappings or None,
                'SubnetId': subnet_id
            }.items() if v is not None
        })
        if ress and len(ress) == 1:
            # Wait until the resource exists
            ress[0].wait_till_exists()
            # Tag the instance w/ the name
            ress[0].name = name
            return ress[0]
        raise ValueError(
            'Expected a single object response, got a list: %s' % ress)

    def _parse_security_groups(self, security_groups):
        """
        Process security groups to create a list of SG ID's for launching.

        :type security_groups: A ``list`` of ``SecurityGroup`` objects or a
                               list of ``str`` names
        :param security_groups: A list of ``SecurityGroup`` objects or a list
                                of ``SecurityGroup`` names, which should be
                                assigned to this instance.
        :rtype: ``list``
        :return: A list of security group IDs.
        """
        sg_ids = list()
        if not security_groups:
            return list()
        for secgroup in security_groups:
            if isinstance(secgroup, SecurityGroup):
                sg_ids.append(secgroup.id)
            else:
                sec_obj = AWSSecurityGroupService(self.provider).get(secgroup)
                if not sec_obj:
                    raise ValueError('Could not find launch_options '
                                     'security group: %s <%s>' %
                                     (secgroup, type(secgroup)))
                sg_ids.append(sec_obj.id)
        return sg_ids
>>>>>>> 22ad0d78

    @staticmethod
    def _parse_device_mappings(block_devices):
        """
        Processes block device mapping information
        and returns a Boto BlockDeviceMapping object. If new volumes
        are requested (source is None and destination is VOLUME), they will be
        created and the relevant volume ids included in the mapping.
        """
        bdml = list()
        bdm = dict()
        if not block_devices:
            return list()
        # Assign letters from f onwards
        # http://docs.aws.amazon.com/AWSEC2/latest/UserGuide/device_naming.html
        next_letter = iter(list(string.ascii_lowercase[6:]))
        # assign ephemeral devices from 0 onwards
        ephemeral_counter = 0
        for dev in block_devices:
            if dev.is_volume:
                # Generate the device path
                bdm['DeviceName'] = \
                    '/dev/sd' + 'a1' if dev.is_root else next(next_letter)
                bdm['Ebs'] = {k: v for k, v in {
                    'SnapshotId':
                        dev.source.id
                        if isinstance(dev.source, Snapshot) or
                        isinstance(dev.source, Volume) else None,
                    'VolumeSize': dev.size,
                    'DeleteOnTermination': dev.delete_on_terminate
                }.items() if v is not None}
            else:  # device is ephemeral
<<<<<<< HEAD
                bd_type.ephemeral_name = 'ephemeral%s' % ephemeral_counter

        return bdm
=======
                bdm['VirtualName'] = 'ephemeral%s' % ephemeral_counter
            # Append the config
            bdml.append({k: v for k, v in bdm.items() if v is not None})
        return bdml
>>>>>>> 22ad0d78

    def create_launch_config(self):
        return AWSLaunchConfig(self.provider)

<<<<<<< HEAD
    def get(self, instance_id):
        """
        Returns an instance given its id. Returns None
        if the object does not exist.
        """
        try:
            reservation = self.provider.ec2_conn.get_all_reservations(
                instance_ids=[instance_id])
            return (AWSInstance(self.provider, reservation[0].instances[0])
                    if reservation else None)
        except EC2ResponseError as ec2e:
            if ec2e.code == 'InvalidInstanceID.NotFound':
                return None
            elif ec2e.code == 'InvalidParameterValue':
                # Occurs if id does not start with 'inst-...'
                return None
            raise ec2e

    def find(self, name, limit=None, marker=None):
        """
        Searches for an instance by a given list of attributes.

        :rtype: ``object`` of :class:`.Instance`
        :return: an Instance object
        """
        filtr = {'tag:Name': name}
        reservations = self.provider.ec2_conn.get_all_reservations(
            filters=filtr,
            max_results=limit,
            next_token=marker)
        instances = [AWSInstance(self.provider, inst)
                     for res in reservations
                     for inst in res.instances]
        return ServerPagedResultList(reservations.is_truncated,
                                     reservations.next_token,
                                     False, data=instances)

    def list(self, limit=None, marker=None):
        """
        List all instances.
        """
        reservations = self.provider.ec2_conn.get_all_reservations(
            max_results=limit,
            next_token=marker)
        instances = [AWSInstance(self.provider, inst)
                     for res in reservations
                     for inst in res.instances]
        return ServerPagedResultList(reservations.is_truncated,
                                     reservations.next_token,
                                     False, data=instances)
=======
>>>>>>> 22ad0d78


class AWSInstanceTypesService(BaseInstanceTypesService):

    def __init__(self, provider):
        super(AWSInstanceTypesService, self).__init__(provider)

    @property
    def instance_data(self):
        """
        Fetch info about the available instances.

        To update this information, update the file pointed to by the
        ``provider.AWS_INSTANCE_DATA_DEFAULT_URL`` above. The content for this
        file should be obtained from this repo:
        https://github.com/powdahound/ec2instances.info (in particular, this
        file: https://raw.githubusercontent.com/powdahound/ec2instances.info/
        master/www/instances.json).

        TODO: Needs a caching function with timeout
        """
        r = requests.get(self.provider.config.get(
            "aws_instance_info_url",
            self.provider.AWS_INSTANCE_DATA_DEFAULT_URL))
        return r.json()

    def list(self, limit=None, marker=None):
        inst_types = [AWSInstanceType(self.provider, inst_type)
                      for inst_type in self.instance_data]
        return ClientPagedResultList(self.provider, inst_types,
                                     limit=limit, marker=marker)


class AWSRegionService(BaseRegionService):

    def __init__(self, provider):
        super(AWSRegionService, self).__init__(provider)

    def get(self, region_id):
<<<<<<< HEAD
        region = [r for r in self if r.id == region_id]
        if region:
            return region[0]
        else:
            return None
=======
        region = self.provider.ec2_conn.meta.client.describe_regions(
            Filters=[{
                'Name': 'region-name',
                'Values': [region_id]
            }]
        ).get('Regions', list())
        return AWSRegion(self.provider, region[0]) if len(region) else None
>>>>>>> 22ad0d78

    def list(self, limit=None, marker=None):
        regions = [
            AWSRegion(self.provider, x) for x in
            self.provider.ec2_conn.meta.client.describe_regions()
            .get('Regions', list())
        ]
        return ClientPagedResultList(self.provider, regions,
                                     limit=limit, marker=marker)

    @property
    def current(self):
        return self.get(self.provider.session.region_name)


class AWSNetworkingService(BaseNetworkingService):

    def __init__(self, provider):
        super(AWSNetworkingService, self).__init__(provider)
        self._network_service = AWSNetworkService(self.provider)
        self._subnet_service = AWSSubnetService(self.provider)
        self._router_service = AWSRouterService(self.provider)
        self._gateway_service = AWSGatewayService(self.provider)

    @property
    def networks(self):
        return self._network_service

    @property
    def subnets(self):
        return self._subnet_service

    @property
    def routers(self):
        return self._router_service

    @property
    def gateways(self):
        return self._gateway_service


class AWSNetworkService(BaseNetworkService):

    def __init__(self, provider):
        super(AWSNetworkService, self).__init__(provider)
<<<<<<< HEAD

    def get(self, network_id):
        try:
            network = self.provider.vpc_conn.get_all_vpcs(vpc_ids=[network_id])
            return AWSNetwork(self.provider, network[0]) if network else None
        except EC2ResponseError as ec2e:
            if ec2e.code == 'InvalidVpcID.NotFound':
                return None
            elif ec2e.code == 'InvalidParameterValue':
                # Occurs if id does not start with 'vpc-...'
                return None
            raise ec2e
=======
        self._subnet_svc = AWSSubnetService(self.provider)
        self.iface = EC2ServiceFilter(self.provider,
                                      'vpcs', AWSNetwork)
        self.iface_vips = EC2ServiceFilter(self.provider,
                                           'vpc_addresses', AWSFloatingIP)
        self.iface_igws = EC2ServiceFilter(self.provider,
                                           'internet_gateways', AWSRouter)

    def get(self, network_id):
        """Returns a network given its ID"""
        return self.iface.get(network_id, 'vpc-id')
>>>>>>> 22ad0d78

    def list(self, limit=None, marker=None):
        """List all networks associated with this account"""
        return self.iface.list(limit=limit, marker=marker)

    def find(self, name, limit=None, marker=None):
        """Searches for a network by name"""
        return self.iface.find(name, 'tag:Name', limit=limit, marker=marker)

    def floating_ips(self, network_id=None):
        return [
            x for x in self.iface_vips.list()
            if not network_id or x.network_interface_id == network_id
        ]

    def routers(self):
        return self.iface_igws.list()

<<<<<<< HEAD
    def find(self, name, limit=None, marker=None):
        filtr = {'tag:Name': name}
        networks = [AWSNetwork(self.provider, network)
                    for network in self.provider.vpc_conn.get_all_vpcs(
                        filters=filtr)]
        return ClientPagedResultList(self.provider, networks,
                                     limit=limit, marker=marker)

    def create(self, name, cidr_block):
        AWSNetwork.assert_valid_resource_name(name)

        network = self.provider.vpc_conn.create_vpc(cidr_block=cidr_block)
        cb_network = AWSNetwork(self.provider, network)
        if name:
            cb_network.wait_for(
                [NetworkState.PENDING, NetworkState.AVAILABLE],
                terminal_states=[NetworkState.ERROR])
            cb_network.name = name
        return cb_network

    @property
    def floating_ips(self):
        # fltrs = None
        # if network_id:
        #     fltrs = {'network-interface-id': network_id}
        al = self.provider.vpc_conn.get_all_addresses()
        return [AWSFloatingIP(self.provider, a) for a in al]

    def create_floating_ip(self):
        ip = self.provider.ec2_conn.allocate_address(domain='vpc')
        return AWSFloatingIP(self.provider, ip)
=======
    def create(self, name=None):
        # AWS requried CIDR block to be specified when creating a network
        # so set a default one and use the largest possible netmask.
        default_cidr = '10.0.0.0/16'
        res = self.iface.create('create_vpc',
                                CidrBlock=default_cidr)
        # Wait until ready to tag instance
        res.wait_till_ready()
        if name:
            res.name = name
        return res

    @property
    def subnets(self):
        return self._subnet_svc

    def create_floating_ip(self):
        return AWSFloatingIP(
            self.provider,
            self.provider.ec2_conn.VpcAddress(
                self.provider.ec2_conn.meta.client.allocate_address(
                    Domain='vpc')['AllocationId']))

    def create_router(self, name=None):
        res = self.iface_igws.create('create_internet_gateway')
        if not self.iface_igws.wait_for_create(res.id, 'internet-gateway-id'):
            return None
        if name:
            res.name = name
        return res
>>>>>>> 22ad0d78


class AWSSubnetService(BaseSubnetService):

    def __init__(self, provider):
        super(AWSSubnetService, self).__init__(provider)
        self.iface = EC2ServiceFilter(self.provider,
                                      'subnets', AWSSubnet)

    def get(self, subnet_id):
<<<<<<< HEAD
        try:
            subnets = self.provider.vpc_conn.get_all_subnets([subnet_id])
            return AWSSubnet(self.provider, subnets[0]) if subnets else None
        except EC2ResponseError as ec2e:
            if ec2e.code == 'InvalidSubnetID.NotFound':
                return None
            elif ec2e.code == 'InvalidParameterValue':
                # Occurs if id does not start with 'subnet-...'
                return None
            raise ec2e

    def list(self, network=None, limit=None, marker=None):
        fltr = None
        if network:
            network_id = (network.id if isinstance(network, AWSNetwork) else
                          network)
            fltr = {'vpc-id': network_id}
        subnets = [AWSSubnet(self.provider, subnet) for subnet in
                   self.provider.vpc_conn.get_all_subnets(filters=fltr)]
        return ClientPagedResultList(self.provider, subnets,
                                     limit=limit, marker=marker)

    def create(self, name, network, cidr_block, zone=None):
        AWSSubnet.assert_valid_resource_name(name)

        network_id = network.id if isinstance(network, AWSNetwork) else network
        subnet = self.provider.vpc_conn.create_subnet(network_id, cidr_block,
                                                      availability_zone=zone)
        cb_subnet = AWSSubnet(self.provider, subnet)
        if name:
            cb_subnet.wait_for(
                [SubnetState.PENDING, SubnetState.AVAILABLE],
                terminal_states=[SubnetState.ERROR])
            cb_subnet.name = name
        return cb_subnet
=======
        """Returns a subnet given its ID"""
        return self.iface.get(subnet_id, 'subnet-id')

    def list(self, network=None, limit=None, marker=None):
        """List all subnets associated with this account"""
        network_id = network.id if isinstance(network, AWSNetwork) else network
        return [
            x for x in self.iface.list(limit=limit, marker=marker)
            if not network_id or x.network_id == network_id
        ]

    def find(self, name, limit=None, marker=None):
        """Searches for a subnet by name"""
        return self.iface.find(name, 'tag:Name', limit=limit, marker=marker)

    def create(self, network, cidr_block, name=None, zone=None):
        network_id = network.id if isinstance(network, AWSNetwork) else network
        res = self.iface.create('create_subnet', **{
            k: v for k, v in {
                'VpcId': network_id,
                'CidrBlock': cidr_block,
                'AvailabilityZone': zone,
            }.items() if v is not None})
        # The resource must be "available" before tagging
        # Wait until ready to tag instance
        # res.wait_till_ready()
        if name:
            res.name = name
        return res
>>>>>>> 22ad0d78

    def get_or_create_default(self, zone=None):
        filtr = {'availabilityZone': zone} if zone else None
        sns = self.provider.vpc_conn.get_all_subnets(filters=filtr)
        for sn in sns:
            if sn.defaultForAz:
                return AWSSubnet(self.provider, sn)
        # No provider-default Subnet exists, look for a library-default one
        for sn in sns:
            if sn.tags.get('Name') == AWSSubnet.CB_DEFAULT_SUBNET_NAME:
                return AWSSubnet(self.provider, sn)
        # No provider-default Subnet exists, try to create it (net + subnets)
        default_net = self.provider.networking.networks.create(
            name=AWSNetwork.CB_DEFAULT_NETWORK_NAME, cidr_block='10.0.0.0/16')
        # Create a subnet in each of the region's zones
        region = self.provider.compute.regions.get(
            self.provider.vpc_conn.region.name)
        default_sn = None
        for i, z in enumerate(region.zones):
            sn = self.create(AWSSubnet.CB_DEFAULT_SUBNET_NAME, default_net,
                             '10.0.{0}.0/24'.format(i), z.name)
            if zone and zone == z.name:
                default_sn = sn
        # No specific zone was supplied; return the last created subnet
        if not default_sn:
            default_sn = sn
        return default_sn

    def delete(self, subnet):
        subnet_id = subnet.id if isinstance(subnet, AWSSubnet) else subnet
<<<<<<< HEAD
        return self.provider.vpc_conn.delete_subnet(subnet_id=subnet_id)


class AWSRouterService(BaseRouterService):
    """For AWS, a CloudBridge router corresponds to an AWS Route Table."""

    def __init__(self, provider):
        super(AWSRouterService, self).__init__(provider)

    def get(self, router_id):
        try:
            routers = self.provider.vpc_conn.get_all_route_tables([router_id])
            return AWSRouter(self.provider, routers[0]) if routers else None
        except EC2ResponseError as ec2e:
            if ec2e.code == 'InvalidRouteTableID.NotFound':
                return None
            elif ec2e.code == 'InvalidParameterValue':
                # Occurs if id does not start with 'rtb-...'
                return None
            raise ec2e

    def find(self, name, limit=None, marker=None):
        filtr = {'tag:Name': name}
        routers = self.provider.vpc_conn.get_all_route_tables(filters=filtr)
        aws_routers = [AWSRouter(self.provider, r) for r in routers]
        return ClientPagedResultList(self.provider, aws_routers, limit=limit,
                                     marker=marker)

    def list(self, limit=None, marker=None):
        routers = self.provider.vpc_conn.get_all_route_tables()
        aws_routers = [AWSRouter(self.provider, r) for r in routers]
        return ClientPagedResultList(self.provider, aws_routers, limit=limit,
                                     marker=marker)

    def create(self, name, network):
        AWSRouter.assert_valid_resource_name(name)

        network_id = network.id if isinstance(network, AWSNetwork) else network
        router = self.provider.vpc_conn.create_route_table(vpc_id=network_id)
        cb_router = AWSRouter(self.provider, router)
        if name:
            time.sleep(2)  # Some time is required
            cb_router.name = name
        return cb_router


class AWSGatewayService(BaseGatewayService):

    def __init__(self, provider):
        super(AWSGatewayService, self).__init__(provider)

    def get_or_create_inet_gateway(self, name):
        AWSInternetGateway.assert_valid_resource_name(name)

        gateway = self.provider.vpc_conn.create_internet_gateway()
        cb_gateway = AWSInternetGateway(self.provider, gateway)
        cb_gateway.wait_till_ready()
        cb_gateway.name = name
        return cb_gateway

    def delete(self, gateway):
        gateway.delete()
=======
        return self.iface.delete(subnet_id, 'subnet-id')
>>>>>>> 22ad0d78
<|MERGE_RESOLUTION|>--- conflicted
+++ resolved
@@ -2,15 +2,10 @@
 import string
 import time
 
-<<<<<<< HEAD
-from boto.ec2.blockdevicemapping import BlockDeviceMapping
-from boto.ec2.blockdevicemapping import BlockDeviceType
-from boto.exception import EC2ResponseError, S3ResponseError
-=======
-from botocore.exceptions import ClientError as EC2ResponseError
->>>>>>> 22ad0d78
+from botocore.exceptions import ClientError
 
 from cloudbridge.cloud.base.resources import ClientPagedResultList
+# from cloudbridge.cloud.base.resources import ServerPagedResultList
 from cloudbridge.cloud.base.services import BaseBlockStoreService
 from cloudbridge.cloud.base.services import BaseComputeService
 from cloudbridge.cloud.base.services import BaseGatewayService
@@ -28,20 +23,14 @@
 from cloudbridge.cloud.base.services import BaseSnapshotService
 from cloudbridge.cloud.base.services import BaseSubnetService
 from cloudbridge.cloud.base.services import BaseVolumeService
-<<<<<<< HEAD
 from cloudbridge.cloud.interfaces.exceptions \
     import InvalidConfigurationException
-from cloudbridge.cloud.interfaces.resources import InstanceState
-=======
->>>>>>> 22ad0d78
 from cloudbridge.cloud.interfaces.resources import InstanceType
 from cloudbridge.cloud.interfaces.resources import KeyPair
 from cloudbridge.cloud.interfaces.resources import MachineImage
-from cloudbridge.cloud.interfaces.resources import NetworkState
 from cloudbridge.cloud.interfaces.resources import PlacementZone
 from cloudbridge.cloud.interfaces.resources import SecurityGroup
 from cloudbridge.cloud.interfaces.resources import Snapshot
-from cloudbridge.cloud.interfaces.resources import SubnetState
 from cloudbridge.cloud.interfaces.resources import Volume
 
 import requests
@@ -67,8 +56,6 @@
 # cb.set_stream_logger(__name__)
 
 
-<<<<<<< HEAD
-=======
 class EC2ServiceFilter(object):
     '''
         Generic AWS EC2 service filter interface
@@ -101,7 +88,7 @@
             if wrapper:
                 return self.iface(self.provider, obj) if obj else None
             return obj
-        except EC2ResponseError:
+        except ClientError:
             return None
 
     def list(self, limit=None, marker=None):
@@ -109,7 +96,7 @@
         try:
             objs = [self.iface(self.provider, obj)
                     for obj in self.service.limit(limit)]
-        except EC2ResponseError:
+        except ClientError:
             objs = list()
         return ClientPagedResultList(self.provider, objs,
                                      limit=limit, marker=marker)
@@ -129,7 +116,7 @@
                     'Values': [val]
                 }])
             ]
-        except EC2ResponseError:
+        except ClientError:
             objs = list()
         return ClientPagedResultList(self.provider, objs,
                                      limit=limit, marker=marker)
@@ -160,40 +147,11 @@
         if res:
             try:
                 res.delete()
-            except EC2ResponseError:
+            except ClientError:
                 return False
         return True
 
-    def wait_for_create(self, val, filter_name, timeout=15):
-        '''
-            Simple test for resource creation
-
-        :returns: True on success, False on timeout, None if the
-            object does not implement the refresh() method.
-        '''
-        while timeout > 0:
-            time.sleep(2)
-            obj = self.get(val, filter_name)
-            if obj:
-                if hasattr(obj, 'refresh') and callable(obj.refresh):
-                    obj.refresh()
-                    return True
-                else:
-                    return None
-            timeout = timeout - 1
-        return False
-
-    def wait_for_delete(self, val, filter_name, timeout=15):
-        '''Simple test for resource deletion'''
-        while timeout > 0:
-            time.sleep(2)
-            if not self.get(val, filter_name):
-                return True
-            timeout = timeout - 1
-        return False
-
-
->>>>>>> 22ad0d78
+
 class AWSSecurityService(BaseSecurityService):
 
     def __init__(self, provider):
@@ -231,86 +189,16 @@
         self.iface = EC2ServiceFilter(self.provider, 'key_pairs', AWSKeyPair)
 
     def get(self, key_pair_id):
-<<<<<<< HEAD
-        """
-        Returns a KeyPair given its ID.
-        """
-        try:
-            kps = self.provider.ec2_conn.get_all_key_pairs(
-                keynames=[key_pair_id])
-            return AWSKeyPair(self.provider, kps[0])
-        except EC2ResponseError as ec2e:
-            if ec2e.code == 'InvalidKeyPair.NotFound':
-                return None
-            elif ec2e.code == 'InvalidParameterValue':
-                return None
-            else:
-                raise ec2e
-
-    def list(self, limit=None, marker=None):
-        """
-        List all key pairs associated with this account.
-
-        :rtype: ``list`` of :class:`.KeyPair`
-        :return:  list of KeyPair objects
-        """
-        key_pairs = [AWSKeyPair(self.provider, kp)
-                     for kp in self.provider.ec2_conn.get_all_key_pairs()]
-        return ClientPagedResultList(self.provider, key_pairs,
-                                     limit=limit, marker=marker)
-
-    def find(self, name, limit=None, marker=None):
-        """
-        Searches for a key pair by a given list of attributes.
-        """
-        try:
-            key_pairs = [
-                AWSKeyPair(self.provider, kp) for kp in
-                self.provider.ec2_conn.get_all_key_pairs(keynames=[name])]
-            return ClientPagedResultList(self.provider, key_pairs,
-                                         limit=limit, marker=marker)
-        except EC2ResponseError as ec2e:
-            if ec2e.code == 'InvalidKeyPair.NotFound':
-                return []
-            elif ec2e.code == 'InvalidParameterValue':
-                return []
-            else:
-                raise ec2e
-=======
-        """Returns a key pair given its name"""
         return self.iface.get(key_pair_id, 'key-name')
 
     def list(self, limit=None, marker=None):
-        """List all key pairs associated with this account"""
         return self.iface.list(limit=limit, marker=marker)
 
     def find(self, name, limit=None, marker=None):
-        """Searches for a key pair by name"""
         return self.iface.find(name, 'key-name', limit=limit, marker=marker)
->>>>>>> 22ad0d78
 
     def create(self, name):
-        """Creates a new key pair"""
         return self.iface.create('create_key_pair', KeyName=name)
-
-<<<<<<< HEAD
-        :type name: str
-        :param name: The name of the key pair to be created.
-
-        :rtype: ``object`` of :class:`.KeyPair`
-        :return:  A key pair instance or ``None`` if one was not be created.
-        """
-        AWSKeyPair.assert_valid_resource_name(name)
-
-        kp = self.provider.ec2_conn.create_key_pair(name)
-        if kp:
-            return AWSKeyPair(self.provider, kp)
-        return None
-=======
-    def delete(self, key_pair_id):
-        """Deletes a key pair by name"""
-        return self.iface.delete(key_pair_id, 'key-name')
->>>>>>> 22ad0d78
 
 
 class AWSSecurityGroupService(BaseSecurityGroupService):
@@ -320,94 +208,14 @@
         self.iface = EC2ServiceFilter(self.provider,
                                       'security_groups', AWSSecurityGroup)
 
-<<<<<<< HEAD
     def get(self, sg_id):
-        """
-        Returns a SecurityGroup given its id.
-        """
-        try:
-            sgs = self.provider.ec2_conn.get_all_security_groups(
-                group_ids=[sg_id])
-            return AWSSecurityGroup(self.provider, sgs[0]) if sgs else None
-        except EC2ResponseError as ec2e:
-            if ec2e.code == 'InvalidGroup.NotFound':
-                return None
-            elif ec2e.code == 'InvalidGroupId.Malformed':
-                return None
-            else:
-                raise ec2e
-=======
-    def get(self, group_id):
-        """Returns a security group given its ID"""
-        return self.iface.get(group_id, 'group-id')
->>>>>>> 22ad0d78
-
-    def list(self, limit=None, marker=None):
-        """List all security groups associated with this account"""
+        return self.iface.get(sg_id, 'group-id')
+
+    def list(self, limit=None, marker=None):
         return self.iface.list(limit=limit, marker=marker)
 
-    def find(self, name, limit=None, marker=None):
-        """Searches for a security group by name"""
-        return self.iface.find(name, 'group-name', limit=limit, marker=marker)
-
-<<<<<<< HEAD
     def create(self, name, description, network_id):
-        """
-        Create a new SecurityGroup.
-
-        :type name: str
-        :param name: The name of the new security group.
-
-        :type description: str
-        :param description: The description of the new security group.
-
-        :type  network_id: ``str``
-        :param network_id: The ID of the VPC under which to create the security
-                           group.
-
-        :rtype: ``object`` of :class:`.SecurityGroup`
-        :return:  A SecurityGroup instance or ``None`` if one was not created.
-        """
         AWSSecurityGroup.assert_valid_resource_name(name)
-
-        sg = self.provider.ec2_conn.create_security_group(name, description,
-                                                          network_id)
-        if sg:
-            return AWSSecurityGroup(self.provider, sg)
-        return None
-
-    def find(self, name, limit=None, marker=None):
-        """
-        Get all security groups associated with your account.
-        """
-        flters = {'group-name': name}
-        ec2_sgs = self.provider.ec2_conn.get_all_security_groups(
-            filters=flters)
-        sgs = [AWSSecurityGroup(self.provider, sg) for sg in ec2_sgs]
-        return ClientPagedResultList(self.provider, sgs,
-                                     limit=limit, marker=marker)
-
-    def delete(self, group_id):
-        """
-        Delete an existing SecurityGroup.
-
-        :type group_id: str
-        :param group_id: The security group ID to be deleted.
-
-        :rtype: ``bool``
-        :return:  ``True`` if the security group does not exist, ``False``
-                  otherwise. Note that this implies that the group may not have
-                  been deleted by this method but instead has not existed in
-                  the first place.
-        """
-        sg = self.get(group_id)
-        if sg:
-            sg.delete()
-            return True
-        return False
-=======
-    def create(self, name, description, network_id=None):
-        """Creates a security group pair"""
         res = self.iface.create('create_security_group', **{
             k: v for k, v in {
                 'GroupName': name,
@@ -418,14 +226,13 @@
             return None
         return res
 
+    def find(self, name, limit=None, marker=None):
+        return self.iface.find(name, 'group-name', limit=limit, marker=marker)
+
     def delete(self, group_id):
-        """Deletes a security group by ID"""
-        res = self.iface.get(group_id, 'group-id')
-        if res:
-            self.iface.delete(res.id, 'group-id')
-            return self.iface.wait_for_delete(res.id, 'group-id')
-        return None
->>>>>>> 22ad0d78
+        sg = self.iface.get(group_id, 'group-id')
+        if sg:
+            sg.delete()
 
 
 class AWSBlockStoreService(BaseBlockStoreService):
@@ -450,60 +257,23 @@
 
     def __init__(self, provider):
         super(AWSVolumeService, self).__init__(provider)
-        self.iface = EC2ServiceFilter(self.provider,
-                                      'volumes', AWSVolume)
+        self.iface = EC2ServiceFilter(self.provider, 'volumes', AWSVolume)
 
     def get(self, volume_id):
-<<<<<<< HEAD
-        """
-        Returns a volume given its id.
-        """
-        try:
-            vols = self.provider.ec2_conn.get_all_volumes(
-                volume_ids=[volume_id])
-            return AWSVolume(self.provider, vols[0]) if vols else None
-        except EC2ResponseError as ec2e:
-            if ec2e.code == 'InvalidVolume.NotFound':
-                return None
-            elif ec2e.code == 'InvalidParameterValue':
-                # Occurs if volume_id does not start with 'vol-...'
-                return None
-            raise ec2e
-
-    def find(self, name, limit=None, marker=None):
-        """
-        Searches for a volume by a given list of attributes.
-        """
-        filtr = {'tag:Name': name}
-        aws_vols = self.provider.ec2_conn.get_all_volumes(filters=filtr)
-        cb_vols = [AWSVolume(self.provider, vol) for vol in aws_vols]
-        return ClientPagedResultList(self.provider, cb_vols,
-                                     limit=limit, marker=marker)
-=======
-        """Returns a volume given its ID"""
         return self.iface.get(volume_id, 'volume-id')
->>>>>>> 22ad0d78
-
-    def list(self, limit=None, marker=None):
-        """List all volumes associated with this account"""
+
+    def find(self, name, limit=None, marker=None):
+        return self.iface.find(name, 'tag:Name', limit=limit, marker=marker)
+
+    def list(self, limit=None, marker=None):
         return self.iface.list(limit=limit, marker=marker)
 
-<<<<<<< HEAD
     def create(self, name, size, zone, snapshot=None, description=None):
         """
         Creates a new volume.
         """
         AWSVolume.assert_valid_resource_name(name)
 
-=======
-    def find(self, name, limit=None, marker=None):
-        """Searches for a volume by name"""
-        return self.iface.find(name, 'tag:Name', limit=limit, marker=marker)
-
-    def create(self, name, size, zone,
-               snapshot=None, iops=None, description=None):
-        """Creates a volume"""
->>>>>>> 22ad0d78
         zone_id = zone.id if isinstance(zone, PlacementZone) else zone
         snapshot_id = snapshot.id if isinstance(
             snapshot, AWSSnapshot) and snapshot else snapshot
@@ -511,103 +281,47 @@
             'Size': size,
             'AvailabilityZone': zone_id
         }
-        if iops:
-            params['Iops'] = iops
         if snapshot_id:
             params['SnapshotId'] = snapshot_id
-        res = self.iface.create('create_volume', **params)
+        cb_vol = self.iface.create('create_volume', **params)
         # Wait until ready to tag instance
-        res.wait_till_ready()
-        res.name = name
-        if res.description:
-            res.description = description
-        return res
-
-    def delete(self, name):
-        """Deletes a volume by name"""
-        res = self.iface.find(name, 'tag:Name')
-        if res:
-            res = res[0]
-            self.iface.delete(res.id, 'volume-id')
-            # Wait until the volume is deleted
-            res.wait_till_deleted()
-        return None
+        cb_vol.wait_till_ready()
+        cb_vol.name = name
+        if cb_vol.description:
+            cb_vol.description = description
+        return cb_vol
+
 
 class AWSSnapshotService(BaseSnapshotService):
 
     def __init__(self, provider):
         super(AWSSnapshotService, self).__init__(provider)
-        self.iface = EC2ServiceFilter(self.provider,
-                                      'snapshots', AWSSnapshot)
-
-<<<<<<< HEAD
+        self.iface = EC2ServiceFilter(self.provider, 'snapshots', AWSSnapshot)
+
     def get(self, snapshot_id):
-        """
-        Returns a snapshot given its id.
-        """
-        try:
-            snaps = self.provider.ec2_conn.get_all_snapshots(
-                snapshot_ids=[snapshot_id])
-            return AWSSnapshot(self.provider, snaps[0]) if snaps else None
-        except EC2ResponseError as ec2e:
-            if ec2e.code == 'InvalidSnapshot.NotFound':
-                return None
-            elif ec2e.code == 'InvalidParameterValue':
-                # Occurs if snapshot_id does not start with 'snap-...'
-                return None
-            raise ec2e
-
-    def find(self, name, limit=None, marker=None):
-        """
-        Searches for a snapshot by a given list of attributes.
-        """
-        filtr = {'tag-value': name}
-        snaps = [AWSSnapshot(self.provider, snap) for snap in
-                 self.provider.ec2_conn.get_all_snapshots(filters=filtr)]
-        return ClientPagedResultList(self.provider, snaps,
-                                     limit=limit, marker=marker)
-=======
-    def get(self, volume_id):
-        """Returns a snapshot given its ID"""
-        return self.iface.get(volume_id, 'snapshot-id')
->>>>>>> 22ad0d78
-
-    def list(self, limit=None, marker=None):
-        """List all snapshots associated with this account"""
+        return self.iface.get(snapshot_id, 'snapshot-id')
+
+    def find(self, name, limit=None, marker=None):
+        return self.iface.find(name, 'tag:Name', limit=limit, marker=marker)
+
+    def list(self, limit=None, marker=None):
         return self.iface.list(limit=limit, marker=marker)
 
-    def find(self, name, limit=None, marker=None):
-        """Searches for a snapshot by name"""
-        return self.iface.find(name, 'tag:Name', limit=limit, marker=marker)
-
     def create(self, name, volume, description=None):
-<<<<<<< HEAD
         """
         Creates a new snapshot of a given volume.
         """
         AWSSnapshot.assert_valid_resource_name(name)
 
-=======
-        """Creates a snapshot"""
->>>>>>> 22ad0d78
         volume_id = volume.id if isinstance(volume, AWSVolume) else volume
-        res = self.iface.create('create_snapshot',
-                                VolumeId=volume_id)
+
+        cb_snap = self.iface.create('create_snapshot', VolumeId=volume_id)
         # Wait until ready to tag instance
-        res.wait_till_ready()
-        res.name = name
-        if res.description:
-            res.description = description
-        return res
-
-    def delete(self, name):
-        """Deletes a snapshot by name"""
-        res = self.iface.find(name, 'tag:Name')
-        if res:
-            res = res[0]
-            self.iface.delete(res.id, 'snapshot-id')
-            return self.iface.wait_for_delete(res.id, 'snapshot-id')
-        return None
+        cb_snap.wait_till_ready()
+        cb_snap.name = name
+        if cb_snap.description:
+            cb_snap.description = description
+        return cb_snap
 
 
 class AWSObjectStoreService(BaseObjectStoreService):
@@ -627,7 +341,7 @@
             # user simply does not have permissions to access it. See below.
             bucket = self.provider.s3_conn.get_bucket(bucket_id)
             return AWSBucket(self.provider, bucket)
-        except S3ResponseError as e:
+        except ClientError as e:
             # If 403, it means the bucket exists, but the user does not have
             # permissions to access the bucket. However, limited operations
             # may be permitted (with a session token for example), so return a
@@ -676,36 +390,16 @@
 
     def __init__(self, provider):
         super(AWSImageService, self).__init__(provider)
-        self.iface = EC2ServiceFilter(self.provider,
-                                      'images', AWSMachineImage)
+        self.iface = EC2ServiceFilter(self.provider, 'images', AWSMachineImage)
 
     def get(self, image_id):
-<<<<<<< HEAD
-        """
-        Returns an Image given its id
-        """
-        try:
-            image = self.provider.ec2_conn.get_image(image_id)
-            return AWSMachineImage(self.provider, image) if image else None
-        except EC2ResponseError as ec2e:
-            if ec2e.code == 'InvalidAMIID.NotFound':
-                return None
-            elif ec2e.code == 'InvalidAMIID.Malformed':
-                # Occurs if image_id does not start with 'ami-...'
-                return None
-            raise ec2e
-=======
-        """Returns a image given its ID"""
         return self.iface.get(image_id, 'image-id')
 
-    def list(self, limit=None, marker=None):
-        """List all images associated with this account"""
+    def find(self, name, limit=None, marker=None):
+        return self.iface.find(name, 'name', limit=limit, marker=marker)
+
+    def list(self, limit=None, marker=None):
         return self.iface.list(limit=limit, marker=marker)
->>>>>>> 22ad0d78
-
-    def find(self, name, limit=None, marker=None):
-        """Searches for a image by name"""
-        return self.iface.find(name, 'name', limit=limit, marker=marker)
 
 
 class AWSComputeService(BaseComputeService):
@@ -738,54 +432,23 @@
 
     def __init__(self, provider):
         super(AWSInstanceService, self).__init__(provider)
-        self.iface = EC2ServiceFilter(self.provider,
-                                      'instances', AWSInstance)
-
-    def get(self, instance_id):
-        """Returns an instance given its ID"""
-        return self.iface.get(instance_id, 'instance-id')
-
-    def list(self, limit=None, marker=None):
-        """List all instances associated with this account"""
-        return self.iface.list(limit=limit, marker=marker)
-
-    def find(self, name, limit=None, marker=None):
-        """Searches for an instance by name"""
-        return self.iface.find(name, 'tag:Name', limit=limit, marker=marker)
+        self.iface = EC2ServiceFilter(self.provider, 'instances', AWSInstance)
 
     def create(self, name, image, instance_type, subnet, zone=None,
                key_pair=None, security_groups=None, user_data=None,
                launch_config=None, **kwargs):
         AWSInstance.assert_valid_resource_name(name)
 
-<<<<<<< HEAD
-=======
-        If no VPC/subnet was specified (via ``launch_config`` parameter), this
-        method will search for a default VPC and attempt to launch an instance
-        into that VPC.
-        """
-        # Get the images to use
->>>>>>> 22ad0d78
         image_id = image.id if isinstance(image, MachineImage) else image
-        # Get the flavor / size
         instance_size = instance_type.id if \
             isinstance(instance_type, InstanceType) else instance_type
-<<<<<<< HEAD
         subnet = (self.provider.networking.subnets.get(subnet)
                   if isinstance(subnet, str) else subnet)
-=======
-        # Get the availability zone
->>>>>>> 22ad0d78
         zone_id = zone.id if isinstance(zone, PlacementZone) else zone
-        # Get the key pair
         key_pair_name = key_pair.name if isinstance(
-            key_pair, KeyPair) else key_pair
-        # Process other launch items
-        dev_mappings = list()
-        sec_group_ids = list()
-        subnet_id = None
+            key_pair,
+            KeyPair) else key_pair
         if launch_config:
-<<<<<<< HEAD
             bdm = self._process_block_device_mappings(launch_config, zone_id)
         else:
             bdm = None
@@ -793,73 +456,19 @@
         subnet_id, zone_id, security_group_ids = \
             self._resolve_launch_options(subnet, zone_id, security_groups)
 
-        reservation = self.provider.ec2_conn.run_instances(
-            image_id=image_id, instance_type=instance_size,
-            min_count=1, max_count=1, placement=zone_id,
-            key_name=key_pair_name, security_group_ids=security_group_ids,
-            user_data=user_data, block_device_map=bdm, subnet_id=subnet_id)
-        instance = None
-        if reservation:
-            instance = AWSInstance(self.provider, reservation.instances[0])
-            instance.wait_for(
-                [InstanceState.PENDING, InstanceState.RUNNING],
-                terminal_states=[InstanceState.TERMINATED,
-                                 InstanceState.ERROR])
-            instance.name = name
-        return instance
-
-    def _resolve_launch_options(self, subnet=None, zone_id=None,
-                                security_groups=None):
-        """
-        Work out interdependent launch options.
-
-        Some launch options are required and interdependent so make sure
-        they conform to the interface contract.
-
-        :type subnet: ``Subnet``
-        :param subnet: Subnet object within which to launch.
-
-        :type zone_id: ``str``
-        :param zone_id: ID of the zone where the launch should happen.
-
-        :type security_groups: ``list`` of ``id``
-        :param zone_id: List of security group IDs.
-
-        :rtype: triplet of ``str``
-        :return: Subnet ID, zone ID and security group IDs for launch.
-
-        :raise ValueError: In case a conflicting combination is found.
-        """
-        if subnet:
-            # subnet's zone takes precedence
-            zone_id = subnet.zone.id
-        if isinstance(security_groups, list) and isinstance(
-                security_groups[0], SecurityGroup):
-            security_group_ids = [sg.id for sg in security_groups]
-        else:
-            security_group_ids = security_groups
-        return subnet.id, zone_id, security_group_ids
-=======
-            dev_mappings = \
-                self._parse_device_mappings(launch_config.block_devices)
-            sec_group_ids = self._parse_security_groups(security_groups)
-            subnet_id = launch_config.network_interfaces[0] \
-                if len(launch_config.network_interfaces) > 0 else None
-        # Create the instance
         ress = self.iface.create('create_instances', **{
             k: v for k, v in {
                 'ImageId': image_id,
                 'MinCount': 1,
                 'MaxCount': 1,
                 'KeyName': key_pair_name,
-                'SecurityGroupIds': sec_group_ids or None,
+                'SecurityGroupIds': security_group_ids or None,
                 'UserData': user_data,
                 'InstanceType': instance_size,
                 'Placement': {
-                    'AvailabilityZone': zone_id or AWSSubnetService(
-                        self.provider).get(subnet_id).availability_zone
-                } if zone_id or subnet_id else None,
-                'BlockDeviceMappings': dev_mappings or None,
+                    'AvailabilityZone': zone_id
+                },
+                'BlockDeviceMappings': bdm,
                 'SubnetId': subnet_id
             }.items() if v is not None
         })
@@ -872,132 +481,95 @@
         raise ValueError(
             'Expected a single object response, got a list: %s' % ress)
 
-    def _parse_security_groups(self, security_groups):
-        """
-        Process security groups to create a list of SG ID's for launching.
-
-        :type security_groups: A ``list`` of ``SecurityGroup`` objects or a
-                               list of ``str`` names
-        :param security_groups: A list of ``SecurityGroup`` objects or a list
-                                of ``SecurityGroup`` names, which should be
-                                assigned to this instance.
-        :rtype: ``list``
-        :return: A list of security group IDs.
-        """
-        sg_ids = list()
-        if not security_groups:
-            return list()
-        for secgroup in security_groups:
-            if isinstance(secgroup, SecurityGroup):
-                sg_ids.append(secgroup.id)
-            else:
-                sec_obj = AWSSecurityGroupService(self.provider).get(secgroup)
-                if not sec_obj:
-                    raise ValueError('Could not find launch_options '
-                                     'security group: %s <%s>' %
-                                     (secgroup, type(secgroup)))
-                sg_ids.append(sec_obj.id)
-        return sg_ids
->>>>>>> 22ad0d78
-
-    @staticmethod
-    def _parse_device_mappings(block_devices):
+    def _resolve_launch_options(self, subnet=None, zone_id=None,
+                                security_groups=None):
+        """
+        Work out interdependent launch options.
+
+        Some launch options are required and interdependent so make sure
+        they conform to the interface contract.
+
+        :type subnet: ``Subnet``
+        :param subnet: Subnet object within which to launch.
+
+        :type zone_id: ``str``
+        :param zone_id: ID of the zone where the launch should happen.
+
+        :type security_groups: ``list`` of ``id``
+        :param zone_id: List of security group IDs.
+
+        :rtype: triplet of ``str``
+        :return: Subnet ID, zone ID and security group IDs for launch.
+
+        :raise ValueError: In case a conflicting combination is found.
+        """
+        if subnet:
+            # subnet's zone takes precedence
+            zone_id = subnet.zone.id
+        if isinstance(security_groups, list) and isinstance(
+                security_groups[0], SecurityGroup):
+            security_group_ids = [sg.id for sg in security_groups]
+        else:
+            security_group_ids = security_groups
+        return subnet.id, zone_id, security_group_ids
+
+    def _process_block_device_mappings(self, launch_config, zone=None):
         """
         Processes block device mapping information
         and returns a Boto BlockDeviceMapping object. If new volumes
         are requested (source is None and destination is VOLUME), they will be
         created and the relevant volume ids included in the mapping.
         """
-        bdml = list()
-        bdm = dict()
-        if not block_devices:
-            return list()
+        bdml = []
         # Assign letters from f onwards
         # http://docs.aws.amazon.com/AWSEC2/latest/UserGuide/device_naming.html
         next_letter = iter(list(string.ascii_lowercase[6:]))
         # assign ephemeral devices from 0 onwards
         ephemeral_counter = 0
-        for dev in block_devices:
-            if dev.is_volume:
+        for device in launch_config.block_devices:
+            bdm = {}
+            if device.is_volume:
                 # Generate the device path
                 bdm['DeviceName'] = \
-                    '/dev/sd' + 'a1' if dev.is_root else next(next_letter)
-                bdm['Ebs'] = {k: v for k, v in {
-                    'SnapshotId':
-                        dev.source.id
-                        if isinstance(dev.source, Snapshot) or
-                        isinstance(dev.source, Volume) else None,
-                    'VolumeSize': dev.size,
-                    'DeleteOnTermination': dev.delete_on_terminate
-                }.items() if v is not None}
+                    '/dev/sd' + 'a1' if device.is_root else next(next_letter)
+                ebs_def = {}
+                if isinstance(device.source, Snapshot):
+                    ebs_def['SnapshotId'] = device.source.id
+                elif isinstance(device.source, Volume):
+                    ebs_def['VolumeId'] = device.source.id
+                elif isinstance(device.source, MachineImage):
+                    # Not supported
+                    pass
+                else:
+                    # source is None, but destination is volume, therefore
+                    # create a blank volume. This requires a size though.
+                    if not device.size:
+                        raise InvalidConfigurationException(
+                            "The source is none and the destination is a"
+                            " volume. Therefore, you must specify a size.")
+                ebs_def['DeleteOnTermination'] = device.delete_on_terminate
+                if device.size:
+                    ebs_def['VolumeSize'] = device.size
+                if ebs_def:
+                    bdm['Ebs'] = ebs_def
             else:  # device is ephemeral
-<<<<<<< HEAD
-                bd_type.ephemeral_name = 'ephemeral%s' % ephemeral_counter
-
-        return bdm
-=======
                 bdm['VirtualName'] = 'ephemeral%s' % ephemeral_counter
             # Append the config
-            bdml.append({k: v for k, v in bdm.items() if v is not None})
+            bdml.append(bdm)
+
         return bdml
->>>>>>> 22ad0d78
 
     def create_launch_config(self):
         return AWSLaunchConfig(self.provider)
 
-<<<<<<< HEAD
     def get(self, instance_id):
-        """
-        Returns an instance given its id. Returns None
-        if the object does not exist.
-        """
-        try:
-            reservation = self.provider.ec2_conn.get_all_reservations(
-                instance_ids=[instance_id])
-            return (AWSInstance(self.provider, reservation[0].instances[0])
-                    if reservation else None)
-        except EC2ResponseError as ec2e:
-            if ec2e.code == 'InvalidInstanceID.NotFound':
-                return None
-            elif ec2e.code == 'InvalidParameterValue':
-                # Occurs if id does not start with 'inst-...'
-                return None
-            raise ec2e
-
-    def find(self, name, limit=None, marker=None):
-        """
-        Searches for an instance by a given list of attributes.
-
-        :rtype: ``object`` of :class:`.Instance`
-        :return: an Instance object
-        """
-        filtr = {'tag:Name': name}
-        reservations = self.provider.ec2_conn.get_all_reservations(
-            filters=filtr,
-            max_results=limit,
-            next_token=marker)
-        instances = [AWSInstance(self.provider, inst)
-                     for res in reservations
-                     for inst in res.instances]
-        return ServerPagedResultList(reservations.is_truncated,
-                                     reservations.next_token,
-                                     False, data=instances)
-
-    def list(self, limit=None, marker=None):
-        """
-        List all instances.
-        """
-        reservations = self.provider.ec2_conn.get_all_reservations(
-            max_results=limit,
-            next_token=marker)
-        instances = [AWSInstance(self.provider, inst)
-                     for res in reservations
-                     for inst in res.instances]
-        return ServerPagedResultList(reservations.is_truncated,
-                                     reservations.next_token,
-                                     False, data=instances)
-=======
->>>>>>> 22ad0d78
+        return self.iface.get(instance_id, 'instance-id')
+
+    def find(self, name, limit=None, marker=None):
+        return self.iface.find(name, 'tag:Name', limit=limit, marker=marker)
+
+    def list(self, limit=None, marker=None):
+        return self.iface.list(limit=limit, marker=marker)
 
 
 class AWSInstanceTypesService(BaseInstanceTypesService):
@@ -1037,34 +609,23 @@
         super(AWSRegionService, self).__init__(provider)
 
     def get(self, region_id):
-<<<<<<< HEAD
         region = [r for r in self if r.id == region_id]
         if region:
             return region[0]
         else:
             return None
-=======
-        region = self.provider.ec2_conn.meta.client.describe_regions(
-            Filters=[{
-                'Name': 'region-name',
-                'Values': [region_id]
-            }]
-        ).get('Regions', list())
-        return AWSRegion(self.provider, region[0]) if len(region) else None
->>>>>>> 22ad0d78
 
     def list(self, limit=None, marker=None):
         regions = [
-            AWSRegion(self.provider, x) for x in
+            AWSRegion(self.provider, region) for region in
             self.provider.ec2_conn.meta.client.describe_regions()
-            .get('Regions', list())
-        ]
+            .get('Regions', [])]
         return ClientPagedResultList(self.provider, regions,
                                      limit=limit, marker=marker)
 
     @property
     def current(self):
-        return self.get(self.provider.session.region_name)
+        return self.get(self._provider.region_name)
 
 
 class AWSNetworkingService(BaseNetworkingService):
@@ -1097,177 +658,62 @@
 
     def __init__(self, provider):
         super(AWSNetworkService, self).__init__(provider)
-<<<<<<< HEAD
+        self.iface = EC2ServiceFilter(self.provider, 'vpcs', AWSNetwork)
 
     def get(self, network_id):
-        try:
-            network = self.provider.vpc_conn.get_all_vpcs(vpc_ids=[network_id])
-            return AWSNetwork(self.provider, network[0]) if network else None
-        except EC2ResponseError as ec2e:
-            if ec2e.code == 'InvalidVpcID.NotFound':
-                return None
-            elif ec2e.code == 'InvalidParameterValue':
-                # Occurs if id does not start with 'vpc-...'
-                return None
-            raise ec2e
-=======
-        self._subnet_svc = AWSSubnetService(self.provider)
-        self.iface = EC2ServiceFilter(self.provider,
-                                      'vpcs', AWSNetwork)
+        return self.iface.get(network_id, 'vpc-id')
+
+    def list(self, limit=None, marker=None):
+        return self.iface.list(limit=limit, marker=marker)
+
+    def find(self, name, limit=None, marker=None):
+        return self.iface.find(name, 'tag:Name', limit=limit, marker=marker)
+
+    def create(self, name, cidr_block):
+        AWSNetwork.assert_valid_resource_name(name)
+
+        cb_net = self.iface.create('create_vpc', CidrBlock=cidr_block)
+        # Wait until ready to tag instance
+        cb_net.wait_till_ready()
+        if name:
+            cb_net.name = name
+        return cb_net
+
+    @property
+    def floating_ips(self):
         self.iface_vips = EC2ServiceFilter(self.provider,
                                            'vpc_addresses', AWSFloatingIP)
-        self.iface_igws = EC2ServiceFilter(self.provider,
-                                           'internet_gateways', AWSRouter)
-
-    def get(self, network_id):
-        """Returns a network given its ID"""
-        return self.iface.get(network_id, 'vpc-id')
->>>>>>> 22ad0d78
-
-    def list(self, limit=None, marker=None):
-        """List all networks associated with this account"""
-        return self.iface.list(limit=limit, marker=marker)
-
-    def find(self, name, limit=None, marker=None):
-        """Searches for a network by name"""
+        return self.iface_vips.list()
+
+    def create_floating_ip(self):
+        ip = self.provider.ec2_conn.meta.client.allocate_address(
+            Domain='vpc')['AllocationId']
+        return AWSFloatingIP(self.provider, ip)
+
+
+class AWSSubnetService(BaseSubnetService):
+
+    def __init__(self, provider):
+        super(AWSSubnetService, self).__init__(provider)
+        self.iface = EC2ServiceFilter(self.provider, 'subnets', AWSSubnet)
+
+    def get(self, subnet_id):
+        return self.iface.get(subnet_id, 'subnet-id')
+
+    def list(self, network=None, limit=None, marker=None):
+        network_id = network.id if isinstance(network, AWSNetwork) else network
+        if network_id:
+            return self.iface.find(network_id, 'VpcId',
+                                   limit=limit, marker=marker)
+        else:
+            return self.iface.list(limit=limit, marker=marker)
+
+    def find(self, name, limit=None, marker=None):
         return self.iface.find(name, 'tag:Name', limit=limit, marker=marker)
-
-    def floating_ips(self, network_id=None):
-        return [
-            x for x in self.iface_vips.list()
-            if not network_id or x.network_interface_id == network_id
-        ]
-
-    def routers(self):
-        return self.iface_igws.list()
-
-<<<<<<< HEAD
-    def find(self, name, limit=None, marker=None):
-        filtr = {'tag:Name': name}
-        networks = [AWSNetwork(self.provider, network)
-                    for network in self.provider.vpc_conn.get_all_vpcs(
-                        filters=filtr)]
-        return ClientPagedResultList(self.provider, networks,
-                                     limit=limit, marker=marker)
-
-    def create(self, name, cidr_block):
-        AWSNetwork.assert_valid_resource_name(name)
-
-        network = self.provider.vpc_conn.create_vpc(cidr_block=cidr_block)
-        cb_network = AWSNetwork(self.provider, network)
-        if name:
-            cb_network.wait_for(
-                [NetworkState.PENDING, NetworkState.AVAILABLE],
-                terminal_states=[NetworkState.ERROR])
-            cb_network.name = name
-        return cb_network
-
-    @property
-    def floating_ips(self):
-        # fltrs = None
-        # if network_id:
-        #     fltrs = {'network-interface-id': network_id}
-        al = self.provider.vpc_conn.get_all_addresses()
-        return [AWSFloatingIP(self.provider, a) for a in al]
-
-    def create_floating_ip(self):
-        ip = self.provider.ec2_conn.allocate_address(domain='vpc')
-        return AWSFloatingIP(self.provider, ip)
-=======
-    def create(self, name=None):
-        # AWS requried CIDR block to be specified when creating a network
-        # so set a default one and use the largest possible netmask.
-        default_cidr = '10.0.0.0/16'
-        res = self.iface.create('create_vpc',
-                                CidrBlock=default_cidr)
-        # Wait until ready to tag instance
-        res.wait_till_ready()
-        if name:
-            res.name = name
-        return res
-
-    @property
-    def subnets(self):
-        return self._subnet_svc
-
-    def create_floating_ip(self):
-        return AWSFloatingIP(
-            self.provider,
-            self.provider.ec2_conn.VpcAddress(
-                self.provider.ec2_conn.meta.client.allocate_address(
-                    Domain='vpc')['AllocationId']))
-
-    def create_router(self, name=None):
-        res = self.iface_igws.create('create_internet_gateway')
-        if not self.iface_igws.wait_for_create(res.id, 'internet-gateway-id'):
-            return None
-        if name:
-            res.name = name
-        return res
->>>>>>> 22ad0d78
-
-
-class AWSSubnetService(BaseSubnetService):
-
-    def __init__(self, provider):
-        super(AWSSubnetService, self).__init__(provider)
-        self.iface = EC2ServiceFilter(self.provider,
-                                      'subnets', AWSSubnet)
-
-    def get(self, subnet_id):
-<<<<<<< HEAD
-        try:
-            subnets = self.provider.vpc_conn.get_all_subnets([subnet_id])
-            return AWSSubnet(self.provider, subnets[0]) if subnets else None
-        except EC2ResponseError as ec2e:
-            if ec2e.code == 'InvalidSubnetID.NotFound':
-                return None
-            elif ec2e.code == 'InvalidParameterValue':
-                # Occurs if id does not start with 'subnet-...'
-                return None
-            raise ec2e
-
-    def list(self, network=None, limit=None, marker=None):
-        fltr = None
-        if network:
-            network_id = (network.id if isinstance(network, AWSNetwork) else
-                          network)
-            fltr = {'vpc-id': network_id}
-        subnets = [AWSSubnet(self.provider, subnet) for subnet in
-                   self.provider.vpc_conn.get_all_subnets(filters=fltr)]
-        return ClientPagedResultList(self.provider, subnets,
-                                     limit=limit, marker=marker)
 
     def create(self, name, network, cidr_block, zone=None):
         AWSSubnet.assert_valid_resource_name(name)
 
-        network_id = network.id if isinstance(network, AWSNetwork) else network
-        subnet = self.provider.vpc_conn.create_subnet(network_id, cidr_block,
-                                                      availability_zone=zone)
-        cb_subnet = AWSSubnet(self.provider, subnet)
-        if name:
-            cb_subnet.wait_for(
-                [SubnetState.PENDING, SubnetState.AVAILABLE],
-                terminal_states=[SubnetState.ERROR])
-            cb_subnet.name = name
-        return cb_subnet
-=======
-        """Returns a subnet given its ID"""
-        return self.iface.get(subnet_id, 'subnet-id')
-
-    def list(self, network=None, limit=None, marker=None):
-        """List all subnets associated with this account"""
-        network_id = network.id if isinstance(network, AWSNetwork) else network
-        return [
-            x for x in self.iface.list(limit=limit, marker=marker)
-            if not network_id or x.network_id == network_id
-        ]
-
-    def find(self, name, limit=None, marker=None):
-        """Searches for a subnet by name"""
-        return self.iface.find(name, 'tag:Name', limit=limit, marker=marker)
-
-    def create(self, network, cidr_block, name=None, zone=None):
         network_id = network.id if isinstance(network, AWSNetwork) else network
         res = self.iface.create('create_subnet', **{
             k: v for k, v in {
@@ -1275,13 +721,9 @@
                 'CidrBlock': cidr_block,
                 'AvailabilityZone': zone,
             }.items() if v is not None})
-        # The resource must be "available" before tagging
-        # Wait until ready to tag instance
-        # res.wait_till_ready()
         if name:
             res.name = name
         return res
->>>>>>> 22ad0d78
 
     def get_or_create_default(self, zone=None):
         filtr = {'availabilityZone': zone} if zone else None
@@ -1312,8 +754,7 @@
 
     def delete(self, subnet):
         subnet_id = subnet.id if isinstance(subnet, AWSSubnet) else subnet
-<<<<<<< HEAD
-        return self.provider.vpc_conn.delete_subnet(subnet_id=subnet_id)
+        return self.iface.delete(subnet_id, 'subnet-id')
 
 
 class AWSRouterService(BaseRouterService):
@@ -1326,7 +767,7 @@
         try:
             routers = self.provider.vpc_conn.get_all_route_tables([router_id])
             return AWSRouter(self.provider, routers[0]) if routers else None
-        except EC2ResponseError as ec2e:
+        except ClientError as ec2e:
             if ec2e.code == 'InvalidRouteTableID.NotFound':
                 return None
             elif ec2e.code == 'InvalidParameterValue':
@@ -1363,18 +804,16 @@
 
     def __init__(self, provider):
         super(AWSGatewayService, self).__init__(provider)
+        self.iface_igws = EC2ServiceFilter(self.provider,
+                                           'internet_gateways', AWSRouter)
 
     def get_or_create_inet_gateway(self, name):
         AWSInternetGateway.assert_valid_resource_name(name)
 
-        gateway = self.provider.vpc_conn.create_internet_gateway()
-        cb_gateway = AWSInternetGateway(self.provider, gateway)
-        cb_gateway.wait_till_ready()
+        cb_gateway = self.iface_igws.create('create_internet_gateway')
+        self.iface_igws.wait_for_create(cb_gateway.id, 'internet-gateway-id')
         cb_gateway.name = name
         return cb_gateway
 
     def delete(self, gateway):
-        gateway.delete()
-=======
-        return self.iface.delete(subnet_id, 'subnet-id')
->>>>>>> 22ad0d78
+        gateway.delete()