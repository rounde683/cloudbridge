"""
DataTypes used by this provider
"""
import inspect
import ipaddress
import logging
import os
try:
    from urllib.parse import urlparse
    from urllib.parse import urljoin
except ImportError:  # python 2
    from urlparse import urlparse
    from urlparse import urljoin

from keystoneclient.v3.regions import Region

from neutronclient.common.exceptions import PortNotFoundClient

import novaclient.exceptions as novaex

from openstack.exceptions import HttpException
from openstack.exceptions import NotFoundException
from openstack.exceptions import ResourceNotFound

import swiftclient
from swiftclient.service import SwiftService, SwiftUploadObject
from swiftclient.utils import generate_temp_url

import cloudbridge.cloud.base.helpers as cb_helpers
from cloudbridge.cloud.base.resources import BaseAttachmentInfo
from cloudbridge.cloud.base.resources import BaseBucket
from cloudbridge.cloud.base.resources import BaseBucketContainer
from cloudbridge.cloud.base.resources import BaseBucketObject
from cloudbridge.cloud.base.resources import BaseFloatingIP
from cloudbridge.cloud.base.resources import BaseFloatingIPContainer
from cloudbridge.cloud.base.resources import BaseGatewayContainer
from cloudbridge.cloud.base.resources import BaseInstance
from cloudbridge.cloud.base.resources import BaseInternetGateway
from cloudbridge.cloud.base.resources import BaseKeyPair
from cloudbridge.cloud.base.resources import BaseMachineImage
from cloudbridge.cloud.base.resources import BaseNetwork
from cloudbridge.cloud.base.resources import BasePlacementZone
from cloudbridge.cloud.base.resources import BaseRegion
from cloudbridge.cloud.base.resources import BaseRouter
from cloudbridge.cloud.base.resources import BaseSnapshot
from cloudbridge.cloud.base.resources import BaseSubnet
from cloudbridge.cloud.base.resources import BaseVMFirewall
from cloudbridge.cloud.base.resources import BaseVMFirewallRule
from cloudbridge.cloud.base.resources import BaseVMFirewallRuleContainer
from cloudbridge.cloud.base.resources import BaseVMType
from cloudbridge.cloud.base.resources import BaseVolume
from cloudbridge.cloud.base.resources import ClientPagedResultList
from cloudbridge.cloud.interfaces.exceptions import InvalidValueException
from cloudbridge.cloud.interfaces.resources import GatewayState
from cloudbridge.cloud.interfaces.resources import InstanceState
from cloudbridge.cloud.interfaces.resources import MachineImageState
from cloudbridge.cloud.interfaces.resources import NetworkState
from cloudbridge.cloud.interfaces.resources import RouterState
from cloudbridge.cloud.interfaces.resources import SnapshotState
from cloudbridge.cloud.interfaces.resources import SubnetState
from cloudbridge.cloud.interfaces.resources import TrafficDirection
from cloudbridge.cloud.interfaces.resources import VolumeState
from cloudbridge.cloud.providers.openstack import helpers as oshelpers

ONE_GIG = 1048576000  # in bytes
FIVE_GIG = ONE_GIG * 5  # in bytes

log = logging.getLogger(__name__)


class OpenStackMachineImage(BaseMachineImage):

    # ref: http://docs.openstack.org/developer/glance/statuses.html
    IMAGE_STATE_MAP = {
        'queued': MachineImageState.PENDING,
        'saving': MachineImageState.PENDING,
        'active': MachineImageState.AVAILABLE,
        'killed': MachineImageState.ERROR,
        'deleted': MachineImageState.ERROR,
        'pending_delete': MachineImageState.ERROR,
        'deactivated': MachineImageState.ERROR
    }

    def __init__(self, provider, os_image):
        super(OpenStackMachineImage, self).__init__(provider)
        if isinstance(os_image, OpenStackMachineImage):
            # pylint:disable=protected-access
            self._os_image = os_image._os_image
        else:
            self._os_image = os_image

    @property
    def id(self):
        """
        Get the image identifier.
        """
        return self._os_image.id

    @property
    def name(self):
        """
        Get the image identifier.
        """
        return self._os_image.id

    @property
    def label(self):
        """
        Get the image label.
        """
        return self._os_image.name

    @label.setter
    # pylint:disable=arguments-differ
    def label(self, value):
        """
        Set the image label.
        """
<<<<<<< HEAD
        self.assert_valid_resource_label(value)
        self._provider.os_conn.image.update_image(self._os_image, name=value)
=======
        self.assert_valid_resource_name(value)
        self._os_image.name = value
        self._os_image.update(name=value)
>>>>>>> c501bb8b

    @property
    def description(self):
        """
        Get the image description.
        """
        return None

    @property
    def min_disk(self):
        """
        Returns the minimum size of the disk that's required to
        boot this image (in GB)

        :rtype: ``int``
        :return: The minimum disk size needed by this image
        """
        return self._os_image.min_disk

    def delete(self):
        """
        Delete this image
        """
        self._os_image.delete(self._provider.os_conn.session)

    @property
    def state(self):
        return OpenStackMachineImage.IMAGE_STATE_MAP.get(
            self._os_image.status, MachineImageState.UNKNOWN)

    def refresh(self):
        """
        Refreshes the state of this instance by re-querying the cloud provider
        for its latest state.
        """
        log.debug("Refreshing OpenStack Machine Image")
        image = self._provider.compute.images.get(self.id)
        if image:
            self._os_image = image._os_image  # pylint:disable=protected-access
        else:
            # The image no longer exists and cannot be refreshed.
            # set the status to unknown
            self._os_image.status = 'unknown'


class OpenStackPlacementZone(BasePlacementZone):

    def __init__(self, provider, zone, region):
        super(OpenStackPlacementZone, self).__init__(provider)
        if isinstance(zone, OpenStackPlacementZone):
            # pylint:disable=protected-access
            self._os_zone = zone._os_zone
            # pylint:disable=protected-access
            self._os_region = zone._os_region
        else:
            self._os_zone = zone
            self._os_region = region

    @property
    def id(self):
        """
        Get the zone id

        :rtype: ``str``
        :return: ID for this zone as returned by the cloud middleware.
        """
        return self._os_zone

    @property
    def name(self):
        """
        Get the zone name.

        :rtype: ``str``
        :return: Name for this zone as returned by the cloud middleware.
        """
        # return self._os_zone.zoneName
        return self._os_zone

    @property
    def region_name(self):
        """
        Get the region that this zone belongs to.

        :rtype: ``str``
        :return: Name of this zone's region as returned by the cloud middleware
        """
        return self._os_region


class OpenStackVMType(BaseVMType):

    def __init__(self, provider, os_flavor):
        super(OpenStackVMType, self).__init__(provider)
        self._os_flavor = os_flavor

    @property
    def id(self):
        return self._os_flavor.id

    @property
    def name(self):
        return self._os_flavor.name

    @property
    def family(self):
        # TODO: This may not be standardised across OpenStack
        # but NeCTAR is using it this way
        return self.extra_data.get('flavor_class:name')

    @property
    def vcpus(self):
        return self._os_flavor.vcpus

    @property
    def ram(self):
        return int(self._os_flavor.ram) / 1024

    @property
    def size_root_disk(self):
        return self._os_flavor.disk

    @property
    def size_ephemeral_disks(self):
        return 0 if self._os_flavor.ephemeral == 'N/A' else \
            self._os_flavor.ephemeral

    @property
    def num_ephemeral_disks(self):
        return 0 if self._os_flavor.ephemeral == 'N/A' else \
            self._os_flavor.ephemeral

    @property
    def extra_data(self):
        extras = self._os_flavor.get_keys()
        extras['rxtx_factor'] = self._os_flavor.rxtx_factor
        extras['swap'] = self._os_flavor.swap
        extras['is_public'] = self._os_flavor.is_public
        return extras


class OpenStackInstance(BaseInstance):

    # ref: http://docs.openstack.org/developer/nova/v2/2.0_server_concepts.html
    # and http://developer.openstack.org/api-ref-compute-v2.html
    INSTANCE_STATE_MAP = {
        'ACTIVE': InstanceState.RUNNING,
        'BUILD': InstanceState.PENDING,
        'DELETED': InstanceState.DELETED,
        'ERROR': InstanceState.ERROR,
        'HARD_REBOOT': InstanceState.REBOOTING,
        'PASSWORD': InstanceState.PENDING,
        'PAUSED': InstanceState.STOPPED,
        'REBOOT': InstanceState.REBOOTING,
        'REBUILD': InstanceState.CONFIGURING,
        'RESCUE': InstanceState.CONFIGURING,
        'RESIZE': InstanceState.CONFIGURING,
        'REVERT_RESIZE': InstanceState.CONFIGURING,
        'SOFT_DELETED': InstanceState.STOPPED,
        'STOPPED': InstanceState.STOPPED,
        'SUSPENDED': InstanceState.STOPPED,
        'SHUTOFF': InstanceState.STOPPED,
        'UNKNOWN': InstanceState.UNKNOWN,
        'VERIFY_RESIZE': InstanceState.CONFIGURING
    }

    def __init__(self, provider, os_instance):
        super(OpenStackInstance, self).__init__(provider)
        self._os_instance = os_instance

    @property
    def id(self):
        """
        Get the instance identifier.
        """
        return self._os_instance.id

    @property
    def name(self):
        """
        Get the instance identifier.
        """
        return self.id

    @property
    # pylint:disable=arguments-differ
    def label(self):
        """
        Get the instance label.
        """
        return self._os_instance.name

    @label.setter
    # pylint:disable=arguments-differ
    def label(self, value):
        """
        Set the instance label.
        """
        self.assert_valid_resource_name(value)

        self._os_instance.name = value
        self._os_instance.update(name=value)

    @property
    def public_ips(self):
        """
        Get all the public IP addresses for this instance.
        """
        # OpenStack doesn't provide an easy way to figure our whether an IP is
        # public or private, since the returned IPs are grouped by an arbitrary
        # network label. Therefore, it's necessary to parse the address and
        # determine whether it's public or private
        return [address
                for _, addresses in self._os_instance.networks.items()
                for address in addresses
                if not ipaddress.ip_address(address).is_private]

    @property
    def private_ips(self):
        """
        Get all the private IP addresses for this instance.
        """
        return [address
                for _, addresses in self._os_instance.networks.items()
                for address in addresses
                if ipaddress.ip_address(address).is_private]

    @property
    def vm_type_id(self):
        """
        Get the VM type name.
        """
        return self._os_instance.flavor.get('id')

    @property
    def vm_type(self):
        """
        Get the VM type object.
        """
        flavor = self._provider.nova.flavors.get(
            self._os_instance.flavor.get('id'))
        return OpenStackVMType(self._provider, flavor)

    def reboot(self):
        """
        Reboot this instance (using the cloud middleware API).
        """
        self._os_instance.reboot()

    def delete(self):
        """
        Permanently delete this instance.
        """
        # delete the port we created when launching
        # Assumption: it's the first interface in the list
        iface_list = self._os_instance.interface_list()
        if iface_list:
            self._provider.neutron.delete_port(iface_list[0].port_id)
        self._os_instance.delete()

    @property
    def image_id(self):
        """
        Get the image ID for this instance.
        """
        # In OpenStack, the Machine Image of a running instance may
        # be deleted, so make sure the image exists before attempting to
        # retrieve its id
        return (self._os_instance.image.get("id")
                if self._os_instance.image else "")

    @property
    def zone_id(self):
        """
        Get the placement zone where this instance is running.
        """
        return getattr(self._os_instance, 'OS-EXT-AZ:availability_zone', None)

    @property
    def subnet_id(self):
        """
        Extract (one) subnet id associated with this instance.

        In OpenStack, instances are associated with ports instead of
        instances so we need to dig through several connections to retrieve
        the subnet_id. Further, there can potentially be several ports
        connected to to different subnets. This implementation retrieves one
        subnet, the one corresponding to port associated with the first
        private IP associated with the instance.
        """
        # MAC address can be used to identify a port so extract the MAC
        # address corresponding to the (first) private IP associated with the
        # instance.
        for net in self._os_instance.to_dict().get('addresses').keys():
            for iface in self._os_instance.to_dict().get('addresses')[net]:
                if iface.get('OS-EXT-IPS:type') == 'fixed':
                    port = iface.get('OS-EXT-IPS-MAC:mac_addr')
                    addr = iface.get('addr')
                    break
        # Now get a handle to a port with the given MAC address and get the
        # subnet to which the private IP is connected as the desired id.
        for prt in self._provider.neutron.list_ports().get('ports'):
            if prt.get('mac_address') == port:
                for ip in prt.get('fixed_ips'):
                    if ip.get('ip_address') == addr:
                        return ip.get('subnet_id')

    @property
    def vm_firewalls(self):
        return [
            self._provider.security.vm_firewalls.get(group.id)
            for group in self._os_instance.list_security_group()
        ]

    @property
    def vm_firewall_ids(self):
        """
        Get the VM firewall IDs associated with this instance.
        """
        return [fw.id for fw in self.vm_firewalls]

    @property
    def key_pair_id(self):
        """
        Get the id of the key pair associated with this instance.
        """
        return self._os_instance.key_name

    def create_image(self, label=None):
        """
        Create a new image based on this instance.
        """
        log.debug("Creating OpenStack Image with the label %s", label)
        self.assert_valid_resource_name(label)
        name = self._generate_name_from_label(label)

        image_id = self._os_instance.create_image(name)
        img = OpenStackMachineImage(
            self._provider, self._provider.compute.images.get(image_id))
        img.label = label
        return img

    def _get_fip(self, floating_ip):
        """Get a floating IP object based on the supplied ID."""
        return OpenStackFloatingIP(
            self._provider,
            self._provider.os_conn.network.get_ip(floating_ip))

    def add_floating_ip(self, floating_ip):
        """
        Add a floating IP address to this instance.
        """
        log.debug("Adding floating IP adress: %s", floating_ip)
        fip = (floating_ip if isinstance(floating_ip, OpenStackFloatingIP)
               else self._get_fip(floating_ip))
        self._provider.os_conn.compute.add_floating_ip_to_server(
            self.id, fip.public_ip)

    def remove_floating_ip(self, floating_ip):
        """
        Remove a floating IP address from this instance.
        """
        log.debug("Removing floating IP adress: %s", floating_ip)
        fip = (floating_ip if isinstance(floating_ip, OpenStackFloatingIP)
               else self._get_fip(floating_ip))
        self._provider.os_conn.compute.remove_floating_ip_from_server(
            self.id, fip.public_ip)

    def add_vm_firewall(self, firewall):
        """
        Add a VM firewall to this instance
        """
        log.debug("Adding firewall: %s", firewall)
        self._os_instance.add_security_group(firewall.id)

    def remove_vm_firewall(self, firewall):
        """
        Remove a VM firewall from this instance
        """
        log.debug("Removing firewall: %s", firewall)
        self._os_instance.remove_security_group(firewall.id)

    @property
    def state(self):
        return OpenStackInstance.INSTANCE_STATE_MAP.get(
            self._os_instance.status, InstanceState.UNKNOWN)

    def refresh(self):
        """
        Refreshes the state of this instance by re-querying the cloud provider
        for its latest state.
        """
        instance = self._provider.compute.instances.get(
            self.id)
        if instance:
            # pylint:disable=protected-access
            self._os_instance = instance._os_instance
        else:
            # The instance no longer exists and cannot be refreshed.
            # set the status to unknown
            self._os_instance.status = 'unknown'


class OpenStackRegion(BaseRegion):

    def __init__(self, provider, os_region):
        super(OpenStackRegion, self).__init__(provider)
        self._os_region = os_region

    @property
    def id(self):
        return (self._os_region.id if type(self._os_region) == Region else
                self._os_region)

    @property
    def name(self):
        return self.id

    @property
    def zones(self):
        # ``detailed`` param must be set to ``False`` because the (default)
        # ``True`` value requires Admin privileges
        if self.name == self._provider.region_name:  # optimisation
            zones = self._provider.nova.availability_zones.list(detailed=False)
        else:
            try:
                # pylint:disable=protected-access
                region_nova = self._provider._connect_nova_region(self.name)
                zones = region_nova.availability_zones.list(detailed=False)
            except novaex.EndpointNotFound:
                # This region may not have a compute endpoint. If so just
                # return an empty list
                zones = []

        return [OpenStackPlacementZone(self._provider, z.zoneName, self.name)
                for z in zones]


class OpenStackVolume(BaseVolume):

    # Ref: http://developer.openstack.org/api-ref-blockstorage-v2.html
    VOLUME_STATE_MAP = {
        'creating': VolumeState.CREATING,
        'available': VolumeState.AVAILABLE,
        'attaching': VolumeState.CONFIGURING,
        'in-use': VolumeState.IN_USE,
        'deleting': VolumeState.CONFIGURING,
        'error': VolumeState.ERROR,
        'error_deleting': VolumeState.ERROR,
        'backing-up': VolumeState.CONFIGURING,
        'restoring-backup': VolumeState.CONFIGURING,
        'error_restoring': VolumeState.ERROR,
        'error_extending': VolumeState.ERROR
    }

    def __init__(self, provider, volume):
        super(OpenStackVolume, self).__init__(provider)
        self._volume = volume

    @property
    def id(self):
        return self._volume.id

    @property
    def name(self):
        return self.id

    @property
    # pylint:disable=arguments-differ
    def label(self):
        """
        Get the volume label.
        """
        return self._volume.name

    @label.setter
    # pylint:disable=arguments-differ
    def label(self, value):
        """
        Set the volume label.
        """
        self.assert_valid_resource_name(value)
        self._volume.name = value
        self._volume.update(name=value)

    @property
    def description(self):
        return self._volume.description

    @description.setter
    def description(self, value):
        self._volume.description = value
        self._volume.update(description=value)

    @property
    def size(self):
        return self._volume.size

    @property
    def create_time(self):
        return self._volume.created_at

    @property
    def zone_id(self):
        return self._volume.availability_zone

    @property
    def source(self):
        if self._volume.snapshot_id:
            return self._provider.storage.snapshots.get(
                self._volume.snapshot_id)
        return None

    @property
    def attachments(self):
        if self._volume.attachments:
            return BaseAttachmentInfo(
                self,
                self._volume.attachments[0].get('server_id'),
                self._volume.attachments[0].get('device'))
        else:
            return None

    def attach(self, instance, device):
        """
        Attach this volume to an instance.
        """
        log.debug("Attaching %s to %s instance", device, instance)
        instance_id = instance.id if isinstance(
            instance,
            OpenStackInstance) else instance
        self._volume.attach(instance_id, device)

    def detach(self, force=False):
        """
        Detach this volume from an instance.
        """
        self._volume.detach()

    def create_snapshot(self, label=None, description=None):
        """
        Create a snapshot of this Volume.
        """
        log.debug("Creating snapchat of volume: %s with the "
                  "description: %s", label, description)
        return self._provider.storage.snapshots.create(
            self, label=label, description=description)

    def delete(self):
        """
        Delete this volume.
        """
        self._volume.delete()

    @property
    def state(self):
        return OpenStackVolume.VOLUME_STATE_MAP.get(
            self._volume.status, VolumeState.UNKNOWN)

    def refresh(self):
        """
        Refreshes the state of this volume by re-querying the cloud provider
        for its latest state.
        """
        vol = self._provider.storage.volumes.get(
            self.id)
        if vol:
            self._volume = vol._volume  # pylint:disable=protected-access
        else:
            # The volume no longer exists and cannot be refreshed.
            # set the status to unknown
            self._volume.status = 'unknown'


class OpenStackSnapshot(BaseSnapshot):

    # Ref: http://developer.openstack.org/api-ref-blockstorage-v2.html
    SNAPSHOT_STATE_MAP = {
        'creating': SnapshotState.PENDING,
        'available': SnapshotState.AVAILABLE,
        'deleting': SnapshotState.CONFIGURING,
        'error': SnapshotState.ERROR,
        'error_deleting': SnapshotState.ERROR
    }

    def __init__(self, provider, snapshot):
        super(OpenStackSnapshot, self).__init__(provider)
        self._snapshot = snapshot

    @property
    def id(self):
        return self._snapshot.id

    @property
    def name(self):
        return self.id

    @property
    # pylint:disable=arguments-differ
    def label(self):
        """
        Get the snapshot label.
        """
        return self._snapshot.name

    @label.setter
    # pylint:disable=arguments-differ
    def label(self, value):
        """
        Set the snapshot label.
        """
        self.assert_valid_resource_name(value)
        self._snapshot.name = value
        self._snapshot.update(name=value)

    @property
    def description(self):
        return self._snapshot.description

    @description.setter
    def description(self, value):
        self._snapshot.description = value
        self._snapshot.update(description=value)

    @property
    def size(self):
        return self._snapshot.size

    @property
    def volume_id(self):
        return self._snapshot.volume_id

    @property
    def create_time(self):
        return self._snapshot.created_at

    @property
    def state(self):
        return OpenStackSnapshot.SNAPSHOT_STATE_MAP.get(
            self._snapshot.status, SnapshotState.UNKNOWN)

    def refresh(self):
        """
        Refreshes the state of this snapshot by re-querying the cloud provider
        for its latest state.
        """
        snap = self._provider.storage.snapshots.get(
            self.id)
        if snap:
            self._snapshot = snap._snapshot  # pylint:disable=protected-access
        else:
            # The snapshot no longer exists and cannot be refreshed.
            # set the status to unknown
            self._snapshot.status = 'unknown'

    def delete(self):
        """
        Delete this snapshot.
        """
        self._snapshot.delete()

    def create_volume(self, placement, size=None, volume_type=None, iops=None):
        """
        Create a new Volume from this Snapshot.
        """
        vol_label = "from_snap_{0}".format(self.id or self.label)
        name = self._generate_name_from_label(vol_label)
        size = size if size else self._snapshot.size
        os_vol = self._provider.cinder.volumes.create(
            size, name=name, availability_zone=placement,
            snapshot_id=self._snapshot.id)
        cb_vol = OpenStackVolume(self._provider, os_vol)
        cb_vol.label = vol_label
        return cb_vol


class OpenStackGatewayContainer(BaseGatewayContainer):
    """For OpenStack, an internet gateway is a just an 'external' network."""

    def __init__(self, provider, network):
        super(OpenStackGatewayContainer, self).__init__(provider, network)

    def _check_fip_connectivity(self, external_net):
        # Due to current limitations in OpenStack:
        # https://bugs.launchpad.net/neutron/+bug/1743480, it's not
        # possible to differentiate between floating ip networks and provider
        # external networks. Therefore, we systematically step through
        # all available networks and perform an assignment test to infer valid
        # floating ip nets.
        dummy_router = self._provider.networking.routers.create(
            network=self._network, label='cb-conn-test-router')
        with cb_helpers.cleanup_action(lambda: dummy_router.delete()):
            try:
                dummy_router.attach_gateway(external_net)
                return True
            except Exception:
                return False

    def get_or_create_inet_gateway(self, label=None):
        """For OS, inet gtw is any net that has `external` property set."""
        if label:
            OpenStackInternetGateway.assert_valid_resource_name(label)

        external_nets = (n for n in self._provider.networking.networks
                         if n.external)
        for net in external_nets:
            if self._check_fip_connectivity(net):
                return OpenStackInternetGateway(self._provider, net)
        return None

    def delete(self, gateway):
        log.debug("Deleting OpenStack Gateway: %s", gateway)
        gateway.delete()

    def list(self, limit=None, marker=None):
        log.debug("OpenStack listing of all current internet gateways")
        igl = [OpenStackInternetGateway(self._provider, n)
               for n in self._provider.networking.networks
               if n.external and self._check_fip_connectivity(n)]
        return ClientPagedResultList(self._provider, igl, limit=limit,
                                     marker=marker)


class OpenStackNetwork(BaseNetwork):

    # Ref: https://github.com/openstack/neutron/blob/master/neutron/plugins/
    #      common/constants.py
    _NETWORK_STATE_MAP = {
        'PENDING_CREATE': NetworkState.PENDING,
        'PENDING_UPDATE': NetworkState.PENDING,
        'PENDING_DELETE': NetworkState.PENDING,
        'CREATED': NetworkState.PENDING,
        'INACTIVE': NetworkState.PENDING,
        'DOWN': NetworkState.DOWN,
        'ERROR': NetworkState.ERROR,
        'ACTIVE': NetworkState.AVAILABLE
    }

    def __init__(self, provider, network):
        super(OpenStackNetwork, self).__init__(provider)
        self._network = network
        self._gateway_service = OpenStackGatewayContainer(provider, self)

    @property
    def id(self):
        return self._network.get('id', None)

    @property
    def name(self):
        return self.id

    @property
    def label(self):
        return self._network.get('name', None)

    @label.setter
    def label(self, value):  # pylint:disable=arguments-differ
        """
        Set the network label.
        """
        self.assert_valid_resource_name(value)
        self._provider.neutron.update_network(self.id,
                                              {'network': {'name': value}})
        self.refresh()

    @property
    def external(self):
        return self._network.get('router:external', False)

    @property
    def state(self):
        self.refresh()
        return OpenStackNetwork._NETWORK_STATE_MAP.get(
            self._network.get('status', None),
            NetworkState.UNKNOWN)

    @property
    def cidr_block(self):
        # OpenStack does not define a CIDR block for networks
        return ''

    def delete(self):
        if not self.external and self.id in str(
                self._provider.neutron.list_networks()):
            # If there are ports associated with the network, it won't delete
            ports = self._provider.neutron.list_ports(
                network_id=self.id).get('ports', [])
            for port in ports:
                try:
                    self._provider.neutron.delete_port(port.get('id'))
                except PortNotFoundClient:
                    # Ports could have already been deleted if instances
                    # are terminated etc. so exceptions can be safely ignored
                    pass
            self._provider.neutron.delete_network(self.id)

    @property
    def subnets(self):
        subnets = (self._provider.neutron.list_subnets(network_id=self.id)
                   .get('subnets', []))
        return [OpenStackSubnet(self._provider, subnet) for subnet in subnets]

    def refresh(self):
        """Refresh the state of this network by re-querying the provider."""
        network = self._provider.networking.networks.get(self.id)
        if network:
            # pylint:disable=protected-access
            self._network = network._network
        else:
            # subnet no longer exists
            self._network.state = NetworkState.UNKNOWN

    @property
    def gateways(self):
        return self._gateway_service


class OpenStackSubnet(BaseSubnet):

    def __init__(self, provider, subnet):
        super(OpenStackSubnet, self).__init__(provider)
        self._subnet = subnet
        self._state = None

    @property
    def id(self):
        return self._subnet.get('id', None)

    @property
    def name(self):
        return self.id

    @property
    def label(self):
        return self._subnet.get('name', None)

    @label.setter
    def label(self, value):  # pylint:disable=arguments-differ
        """
        Set the subnet label.
        """
        self.assert_valid_resource_name(value)
        self._provider.neutron.update_subnet(
            self.id, {'subnet': {'name': value}})
        self._subnet['name'] = value

    @property
    def cidr_block(self):
        return self._subnet.get('cidr', None)

    @property
    def network_id(self):
        return self._subnet.get('network_id', None)

    @property
    def zone(self):
        """
        OpenStack does not have a notion of placement zone for subnets.

        Default to None.
        """
        return None

    def delete(self):
        if self.id in str(self._provider.neutron.list_subnets()):
            self._provider.neutron.delete_subnet(self.id)

    @property
    def state(self):
        return SubnetState.UNKNOWN if self._state == SubnetState.UNKNOWN \
             else SubnetState.AVAILABLE

    def refresh(self):
        subnet = self._provider.networking.subnets.get(self.id)
        if subnet:
            # pylint:disable=protected-access
            self._subnet = subnet._subnet
            self._state = SubnetState.AVAILABLE
        else:
            # subnet no longer exists
            self._state = SubnetState.UNKNOWN


class OpenStackFloatingIPContainer(BaseFloatingIPContainer):

    def __init__(self, provider, gateway):
        super(OpenStackFloatingIPContainer, self).__init__(provider, gateway)

    def get(self, fip_id):
        try:
            return OpenStackFloatingIP(
                self._provider, self._provider.os_conn.network.get_ip(fip_id))
        except (ResourceNotFound, NotFoundException):
            log.debug("Floating IP %s not found.", fip_id)
            return None

    def list(self, limit=None, marker=None):
        fips = [OpenStackFloatingIP(self._provider, fip)
                for fip in self._provider.os_conn.network.ips(
                    floating_network_id=self.gateway.id
                )]
        return ClientPagedResultList(self._provider, fips,
                                     limit=limit, marker=marker)

    def create(self):
        return OpenStackFloatingIP(
            self._provider, self._provider.os_conn.network.create_ip(
                floating_network_id=self.gateway.id))


class OpenStackFloatingIP(BaseFloatingIP):

    def __init__(self, provider, floating_ip):
        super(OpenStackFloatingIP, self).__init__(provider)
        self._ip = floating_ip

    @property
    def id(self):
        return self._ip.id

    @property
    def public_ip(self):
        return self._ip.floating_ip_address

    @property
    def private_ip(self):
        return self._ip.fixed_ip_address

    @property
    def in_use(self):
        return bool(self._ip.port_id)

    def delete(self):
        self._ip.delete(self._provider.os_conn.session)

    def refresh(self):
        net = self._provider.networking.networks.get(
            self._ip.floating_network_id)
        gw = net.gateways.get_or_create_inet_gateway()
        fip = gw.floating_ips.get(self.id)
        # pylint:disable=protected-access
        self._ip = fip._ip


class OpenStackRouter(BaseRouter):

    def __init__(self, provider, router):
        super(OpenStackRouter, self).__init__(provider)
        self._router = router

    @property
    def id(self):
        return self._router.get('id', None)

    @property
    def name(self):
        return self.id

    @property
    def label(self):
        return self._router.get('name', None)

    @label.setter
    def label(self, value):  # pylint:disable=arguments-differ
        """
        Set the router label.
        """
        self.assert_valid_resource_name(value)
        self._provider.neutron.update_router(
            self.id, {'router': {'name': value}})
        self.refresh()

    def refresh(self):
        self._router = self._provider.neutron.show_router(self.id)['router']

    @property
    def state(self):
        if self._router.get('external_gateway_info'):
            return RouterState.ATTACHED
        return RouterState.DETACHED

    @property
    def network_id(self):
        if self.state == RouterState.ATTACHED:
            return self._router.get('external_gateway_info', {}).get(
                'network_id', None)
        return None

    def delete(self):
        self._provider.neutron.delete_router(self.id)

    def attach_subnet(self, subnet):
        router_interface = {'subnet_id': subnet.id}
        ret = self._provider.neutron.add_interface_router(
            self.id, router_interface)
        if subnet.id in ret.get('subnet_ids', ""):
            return True
        return False

    def detach_subnet(self, subnet):
        router_interface = {'subnet_id': subnet.id}
        ret = self._provider.neutron.remove_interface_router(
            self.id, router_interface)
        if subnet.id in ret.get('subnet_ids', ""):
            return True
        return False

    def attach_gateway(self, gateway):
        self._provider.neutron.add_gateway_router(
            self.id, {'network_id': gateway.id})

    def detach_gateway(self, gateway):
        self._provider.neutron.remove_gateway_router(
            self.id).get('router', self._router)


class OpenStackInternetGateway(BaseInternetGateway):

    GATEWAY_STATE_MAP = {
        NetworkState.AVAILABLE: GatewayState.AVAILABLE,
        NetworkState.DOWN: GatewayState.ERROR,
        NetworkState.ERROR: GatewayState.ERROR,
        NetworkState.PENDING: GatewayState.CONFIGURING,
        NetworkState.UNKNOWN: GatewayState.UNKNOWN
    }

    def __init__(self, provider, gateway_net):
        super(OpenStackInternetGateway, self).__init__(provider)
        if isinstance(gateway_net, OpenStackNetwork):
            # pylint:disable=protected-access
            gateway_net = gateway_net._network
        self._gateway_net = gateway_net
        self._fips_container = OpenStackFloatingIPContainer(provider, self)

    @property
    def id(self):
        return self._gateway_net.get('id', None)

    @property
    def name(self):
        return self.id

    @property
    def label(self):
        return self._gateway_net.get('name', None)

    @label.setter
    # pylint:disable=arguments-differ
    def label(self, value):
        self.assert_valid_resource_name(value)
        self._provider.neutron.update_network(self.id,
                                              {'network': {'name': value}})
        self.refresh()

    @property
    def network_id(self):
        return self._gateway_net.get('id')

    def refresh(self):
        """Refresh the state of this network by re-querying the provider."""
        network = self._provider.networking.networks.get(self.id)
        if network:
            # pylint:disable=protected-access
            self._gateway_net = network._network
        else:
            # subnet no longer exists
            self._gateway_net.state = NetworkState.UNKNOWN

    @property
    def state(self):
        return self.GATEWAY_STATE_MAP.get(
            self._gateway_net.state, GatewayState.UNKNOWN)

    def delete(self):
        """Do nothing on openstack"""
        pass

    @property
    def floating_ips(self):
        return self._fips_container


class OpenStackKeyPair(BaseKeyPair):

    def __init__(self, provider, key_pair):
        super(OpenStackKeyPair, self).__init__(provider, key_pair)


class OpenStackVMFirewall(BaseVMFirewall):

    def __init__(self, provider, vm_firewall):
        super(OpenStackVMFirewall, self).__init__(provider, vm_firewall)
        self._rule_svc = OpenStackVMFirewallRuleContainer(provider, self)

    @property
    def network_id(self):
        """
        OpenStack does not associate a SG with a network so default to None.

        :return: Always return ``None``.
        """
        return None

    @property
    def name(self):
        """
        Return the name of this VM firewall.
        """
        return self.id

    @property
    def label(self):
        return self._vm_firewall.name

    @label.setter
    # pylint:disable=arguments-differ
    def label(self, value):
        self.assert_valid_resource_name(value)
        self._provider.os_conn.network.update_security_group(self.id,
                                                             name=value)
        self.refresh()

    @property
    def rules(self):
        return self._rule_svc

    def delete(self):
        return self._vm_firewall.delete(self._provider.os_conn.session)

    def refresh(self):
        self._vm_firewall = self._provider.os_conn.network.get_security_group(
            self.id)

    def to_json(self):
        attr = inspect.getmembers(self, lambda a: not(inspect.isroutine(a)))
        js = {k: v for(k, v) in attr if not k.startswith('_')}
        json_rules = [r.to_json() for r in self.rules]
        js['rules'] = json_rules
        return js


class OpenStackVMFirewallRuleContainer(BaseVMFirewallRuleContainer):

    def __init__(self, provider, firewall):
        super(OpenStackVMFirewallRuleContainer, self).__init__(
            provider, firewall)

    def list(self, limit=None, marker=None):
        # pylint:disable=protected-access
        rules = [OpenStackVMFirewallRule(self.firewall, r)
                 for r in self.firewall._vm_firewall.security_group_rules]
        return ClientPagedResultList(self._provider, rules,
                                     limit=limit, marker=marker)

    def create(self,  direction, protocol=None, from_port=None,
               to_port=None, cidr=None, src_dest_fw=None):
        src_dest_fw_id = (src_dest_fw.id if isinstance(src_dest_fw,
                                                       OpenStackVMFirewall)
                          else src_dest_fw)

        try:
            if direction == TrafficDirection.INBOUND:
                os_direction = 'ingress'
            elif direction == TrafficDirection.OUTBOUND:
                os_direction = 'egress'
            else:
                raise InvalidValueException("direction", direction)
            # pylint:disable=protected-access
            rule = self._provider.os_conn.network.create_security_group_rule(
                security_group_id=self.firewall.id,
                direction=os_direction,
                port_range_max=to_port,
                port_range_min=from_port,
                protocol=protocol,
                remote_ip_prefix=cidr,
                remote_group_id=src_dest_fw_id)
            self.firewall.refresh()
            return OpenStackVMFirewallRule(self.firewall, rule.to_dict())
        except HttpException as e:
            self.firewall.refresh()
            # 409=Conflict, raised for duplicate rule
            if e.status_code == 409:
                existing = self.find(direction=direction, protocol=protocol,
                                     from_port=from_port, to_port=to_port,
                                     cidr=cidr, src_dest_fw_id=src_dest_fw_id)
                return existing[0]
            else:
                raise e


class OpenStackVMFirewallRule(BaseVMFirewallRule):

    def __init__(self, parent_fw, rule):
        super(OpenStackVMFirewallRule, self).__init__(parent_fw, rule)

    @property
    def id(self):
        return self._rule.get('id')

    @property
    def direction(self):
        direction = self._rule.get('direction')
        if direction == 'ingress':
            return TrafficDirection.INBOUND
        elif direction == 'egress':
            return TrafficDirection.OUTBOUND
        else:
            return None

    @property
    def protocol(self):
        return self._rule.get('protocol')

    @property
    def from_port(self):
        return self._rule.get('port_range_min')

    @property
    def to_port(self):
        return self._rule.get('port_range_max')

    @property
    def cidr(self):
        return self._rule.get('remote_ip_prefix')

    @property
    def src_dest_fw_id(self):
        fw = self.src_dest_fw
        if fw:
            return fw.id
        return None

    @property
    def src_dest_fw(self):
        fw_id = self._rule.get('remote_group_id')
        if fw_id:
            return self._provider.security.vm_firewalls.get(fw_id)
        return None

    def delete(self):
        self._provider.os_conn.network.delete_security_group_rule(self.id)
        self.firewall.refresh()


class OpenStackBucketObject(BaseBucketObject):

    def __init__(self, provider, cbcontainer, obj):
        super(OpenStackBucketObject, self).__init__(provider)
        self.cbcontainer = cbcontainer
        self._obj = obj

    @property
    def id(self):
        return self._obj.get("name")

    @property
    def name(self):
        """Get this object's name."""
        return self.id

    @property
    def size(self):
        return self._obj.get("bytes")

    @property
    def last_modified(self):
        return self._obj.get("last_modified")

    def iter_content(self):
        """Returns this object's content as an iterable."""
        _, content = self._provider.swift.get_object(
            self.cbcontainer.name, self.name, resp_chunk_size=65536)
        return content

    def upload(self, data):
        """
        Set the contents of this object to the data read from the source
        string.

        .. warning:: Will fail if the data is larger than 5 Gig.
        """
        self._provider.swift.put_object(self.cbcontainer.name, self.name,
                                        data)

    def upload_from_file(self, path):
        """
        Stores the contents of the file pointed by the ``path`` variable.
        If the file is bigger than 5 Gig, it will be broken into segments.

        :type path: ``str``
        :param path: Absolute path to the file to be uploaded to Swift.
        :rtype: ``bool``
        :return: ``True`` if successful, ``False`` if not.

        .. note::
            * The size of the segments chosen (or any of the other upload
              options) is not under user control.
            * If called this method will remap the
              ``swiftclient.service.get_conn`` factory method to
              ``self._provider._connect_swift``

        .. seealso:: https://github.com/CloudVE/cloudbridge/issues/35#issuecomment-297629661 # noqa
        """
        upload_options = {}
        if 'segment_size' not in upload_options:
            if os.path.getsize(path) >= FIVE_GIG:
                upload_options['segment_size'] = FIVE_GIG

        # remap the swift service's connection factory method
        # pylint:disable=protected-access
        swiftclient.service.get_conn = self._provider._connect_swift

        result = True
        with SwiftService() as swift:
            upload_object = SwiftUploadObject(path, object_name=self.name)
            for up_res in swift.upload(self.cbcontainer.name,
                                       [upload_object, ],
                                       options=upload_options):
                result = result and up_res['success']
        return result

    def delete(self):
        """
        Delete this object.

        :rtype: ``bool``
        :return: True if successful

        .. note:: If called this method will remap the
              ``swiftclient.service.get_conn`` factory method to
              ``self._provider._connect_swift``
        """

        # remap the swift service's connection factory method
        # pylint:disable=protected-access
        swiftclient.service.get_conn = self._provider._connect_swift

        result = True
        with SwiftService() as swift:
            for del_res in swift.delete(self.cbcontainer.name, [self.name, ]):
                result = result and del_res['success']
        return result

    def generate_url(self, expires_in):
        # Set a temp url key on the object (http://bit.ly/2NBiXGD)
        temp_url_key = "cloudbridge-tmp-url-key"
        self._provider.swift.post_account(
            headers={"x-account-meta-temp-url-key": temp_url_key})
        base_url = urlparse(self._provider.swift.get_service_auth()[0])
        access_point = "{0}://{1}".format(base_url.scheme, base_url.netloc)
        url_path = "/".join([base_url.path, self.cbcontainer.name, self.name])
        return urljoin(access_point, generate_temp_url(url_path, expires_in,
                                                       temp_url_key, 'GET'))

    def refresh(self):
        self._obj = self.cbcontainer.objects.get(self.id)._obj


class OpenStackBucket(BaseBucket):

    def __init__(self, provider, bucket):
        super(OpenStackBucket, self).__init__(provider)
        self._bucket = bucket
        self._object_container = OpenStackBucketContainer(provider, self)

    @property
    def id(self):
        return self._bucket.get("name")

    @property
    def name(self):
        return self.id

    @property
    def objects(self):
        return self._object_container

    def delete(self, delete_contents=False):
        self._provider.swift.delete_container(self.name)


class OpenStackBucketContainer(BaseBucketContainer):

    def __init__(self, provider, bucket):
        super(OpenStackBucketContainer, self).__init__(provider, bucket)

    def get(self, name):
        """
        Retrieve a given object from this bucket.

        FIXME: If multiple objects match the name as their name prefix,
        all will be returned by the provider but this method will only
        return the first element.
        """
        _, object_list = self._provider.swift.get_container(
            self.bucket.name, prefix=name)
        if object_list:
            return OpenStackBucketObject(self._provider, self.bucket,
                                         object_list[0])
        else:
            return None

    def list(self, limit=None, marker=None, prefix=None):
        """
        List all objects within this bucket.

        :rtype: BucketObject
        :return: List of all available BucketObjects within this bucket.
        """
        _, object_list = self._provider.swift.get_container(
            self.bucket.name,
            limit=oshelpers.os_result_limit(self._provider, limit),
            marker=marker, prefix=prefix)
        cb_objects = [OpenStackBucketObject(
            self._provider, self.bucket, obj) for obj in object_list]

        return oshelpers.to_server_paged_list(
            self._provider,
            cb_objects,
            limit)

    def find(self, **kwargs):
        obj_list = self
        filters = ['name']
        matches = cb_helpers.generic_find(filters, kwargs, obj_list)
        return ClientPagedResultList(self._provider, list(matches))

    def create(self, object_name):
        self._provider.swift.put_object(self.bucket.name, object_name, None)
        return self.get(object_name)<|MERGE_RESOLUTION|>--- conflicted
+++ resolved
@@ -116,14 +116,8 @@
         """
         Set the image label.
         """
-<<<<<<< HEAD
-        self.assert_valid_resource_label(value)
+        self.assert_valid_resource_name(value)
         self._provider.os_conn.image.update_image(self._os_image, name=value)
-=======
-        self.assert_valid_resource_name(value)
-        self._os_image.name = value
-        self._os_image.update(name=value)
->>>>>>> c501bb8b
 
     @property
     def description(self):
