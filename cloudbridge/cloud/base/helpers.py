<<<<<<< HEAD
import fnmatch
import re
=======
import os
>>>>>>> f28b53d8
import sys
import traceback
from contextlib import contextmanager

from cryptography.hazmat.backends import default_backend
from cryptography.hazmat.primitives import serialization as crypt_serialization
from cryptography.hazmat.primitives.asymmetric import rsa

import six


def generate_key_pair():
    """
    This method generates a keypair and returns it as a tuple
    of (public, private) keys.
    The public key format is OpenSSH and private key format is PEM.
    """
    key_pair = rsa.generate_private_key(
        backend=default_backend(),
        public_exponent=65537,
        key_size=2048)
    private_key = key_pair.private_bytes(
        crypt_serialization.Encoding.PEM,
        crypt_serialization.PrivateFormat.PKCS8,
        crypt_serialization.NoEncryption()).decode('utf-8')
    public_key = key_pair.public_key().public_bytes(
        crypt_serialization.Encoding.OpenSSH,
        crypt_serialization.PublicFormat.OpenSSH).decode('utf-8')
    return public_key, private_key


def filter_by(prop_name, kwargs, objs):
    """
    Utility method for filtering a list of objects by a property.
    If the given property has a non empty value in kwargs, then
    the list of objs is filtered by that value. Otherwise, the
    list of objs is returned as is.
    """
    prop_val = kwargs.pop(prop_name, None)
    if prop_val:
        if isinstance(prop_val, six.string_types):
            regex = fnmatch.translate(prop_val)
            results = [o for o in objs
                       if getattr(o, prop_name)
                       and re.search(regex, getattr(o, prop_name))]
        else:
            results = [o for o in objs
                       if getattr(o, prop_name) == prop_val]
        return results
    else:
        return objs


def generic_find(filter_names, kwargs, objs):
    """
    Utility method for filtering a list of objects by a list of filters.
    """
    matches = objs
    for name in filter_names:
        matches = filter_by(name, kwargs, matches)

    # All kwargs should have been popped at this time.
    if len(kwargs) > 0:
        raise TypeError(
            "Unrecognised parameters for search: %s. Supported attributes: %s"
            % (kwargs, filter_names))

    return matches


@contextmanager
def cleanup_action(cleanup_func):
    """
    Context manager to carry out a given
    cleanup action after carrying out a set
    of tasks, or when an exception occurs.
    If any errors occur during the cleanup
    action, those are ignored, and the original
    traceback is preserved.

    :params func: This function is called if
    an exception occurs or at the end of the
    context block. If any exceptions raised
        by func are ignored.
    Usage:
        with cleanup_action(lambda e: print("Oops!")):
            do_something()
    """
    try:
        yield
    except Exception:
        ex_class, ex_val, ex_traceback = sys.exc_info()
        try:
            cleanup_func()
        except Exception as e:
            print("Error during exception cleanup: {0}".format(e))
            traceback.print_exc()
        six.reraise(ex_class, ex_val, ex_traceback)
    try:
        cleanup_func()
    except Exception as e:
        print("Error during cleanup: {0}".format(e))
        traceback.print_exc()


def get_env(varname, default_value=None):
    """
    Return the value of the environment variable or default_value.

    This is a helper method that wraps ``os.environ.get`` to ensure type
    compatibility across py2 and py3. For py2, any value obtained from an
    environment variable, ensure ``unicode`` type and ``str`` for py3. The
    casting is done only for string variables.

    :type varname: ``str``
    :param varname: Name of the environment variable for which to check.

    :param default_value: Return this value is the env var is not found.
                          Defaults to ``None``.

    :return: Value of the supplied environment if found; value of
             ``default_value`` otherwise.
    """
    value = os.environ.get(varname, default_value)
    if isinstance(value, six.string_types) and not isinstance(
            value, six.text_type):
        return six.u(value)
    return value<|MERGE_RESOLUTION|>--- conflicted
+++ resolved
@@ -1,9 +1,5 @@
-<<<<<<< HEAD
 import fnmatch
 import re
-=======
-import os
->>>>>>> f28b53d8
 import sys
 import traceback
 from contextlib import contextmanager
