"""
Base implementation for services available through a provider
"""
import logging

import cloudbridge.cloud.base.helpers as cb_helpers
from cloudbridge.cloud.base.events import execute
from cloudbridge.cloud.base.middleware import observe
from cloudbridge.cloud.base.resources import BaseBucket
from cloudbridge.cloud.base.resources import BaseNetwork
from cloudbridge.cloud.base.resources import BaseRouter
from cloudbridge.cloud.base.resources import BaseSubnet
from cloudbridge.cloud.interfaces.exceptions import \
    InvalidConfigurationException
from cloudbridge.cloud.interfaces.resources import Network
from cloudbridge.cloud.interfaces.resources import Router
from cloudbridge.cloud.interfaces.services import BucketObjectService
from cloudbridge.cloud.interfaces.services import BucketService
from cloudbridge.cloud.interfaces.services import CloudService
from cloudbridge.cloud.interfaces.services import ComputeService
from cloudbridge.cloud.interfaces.services import ImageService
from cloudbridge.cloud.interfaces.services import InstanceService
from cloudbridge.cloud.interfaces.services import KeyPairService
from cloudbridge.cloud.interfaces.services import NetworkService
from cloudbridge.cloud.interfaces.services import NetworkingService
from cloudbridge.cloud.interfaces.services import RegionService
from cloudbridge.cloud.interfaces.services import RouterService
from cloudbridge.cloud.interfaces.services import SecurityService
from cloudbridge.cloud.interfaces.services import SnapshotService
from cloudbridge.cloud.interfaces.services import StorageService
from cloudbridge.cloud.interfaces.services import SubnetService
from cloudbridge.cloud.interfaces.services import VMFirewallService
from cloudbridge.cloud.interfaces.services import VMTypeService
from cloudbridge.cloud.interfaces.services import VolumeService

from .resources import BasePageableObjectMixin
from .resources import ClientPagedResultList

log = logging.getLogger(__name__)


class BaseCloudService(CloudService):

    STANDARD_EVENT_PRIORITY = 2500

    def __init__(self, provider):
        self._provider = provider
        # discover and register all middleware
        provider.middleware.add(self)

    @property
    def provider(self):
        return self._provider

<<<<<<< HEAD
    def emit(self, sender, event, *args, **kwargs):
        return self._provider.events.emit(sender, event, *args, **kwargs)
=======
    def _generate_event_pattern(self, func_name):
        return ".".join((self._service_event_pattern, func_name))

    def observe(self, func_name, priority, callback):
        event_pattern = self._generate_event_pattern(func_name)
        self.provider.events.observe(event_pattern, priority, callback)

    def call(self, func_name, priority, callback, **kwargs):
        event_pattern = self._generate_event_pattern(func_name)
        return self.provider.events.call(event_pattern, priority, callback,
                                         **kwargs)
>>>>>>> ae61025b


class BaseSecurityService(SecurityService, BaseCloudService):

    def __init__(self, provider):
        super(BaseSecurityService, self).__init__(provider)
        self._service_event_pattern += ".security"


class BaseKeyPairService(
        BasePageableObjectMixin, KeyPairService, BaseSecurityService):

    def __init__(self, provider):
        super(BaseKeyPairService, self).__init__(provider)
        self._service_event_pattern += ".key_pairs"

    def delete(self, key_pair_id):
        """
        Delete an existing key pair.

        :type key_pair_id: str
        :param key_pair_id: The id of the key pair to be deleted.

        :rtype: ``bool``
        :return:  ``True`` if the key does not exist. Note that this implies
                  that the key may not have been deleted by this method but
                  instead has not existed in the first place.
        """
        log.info("Deleting the existing key pair %s", key_pair_id)
        kp = self.get(key_pair_id)
        if kp:
            kp.delete()
        return True


class BaseVMFirewallService(
        BasePageableObjectMixin, VMFirewallService, BaseSecurityService):

    def __init__(self, provider):
        super(BaseVMFirewallService, self).__init__(provider)
        self._service_event_pattern += ".vm_firewalls"

    def find(self, **kwargs):
        obj_list = self
        filters = ['label']
        matches = cb_helpers.generic_find(filters, kwargs, obj_list)

        # All kwargs should have been popped at this time.
        if len(kwargs) > 0:
            raise TypeError("Unrecognised parameters for search: %s."
                            " Supported attributes: %s" % (kwargs,
                                                           ", ".join(filters)))

        return ClientPagedResultList(self.provider,
                                     matches if matches else [])


class BaseStorageService(StorageService, BaseCloudService):

    def __init__(self, provider):
        super(BaseStorageService, self).__init__(provider)
        self._service_event_pattern += ".storage"


class BaseVolumeService(
        BasePageableObjectMixin, VolumeService, BaseStorageService):

    def __init__(self, provider):
        super(BaseVolumeService, self).__init__(provider)
        self._service_event_pattern += ".volumes"


class BaseSnapshotService(
        BasePageableObjectMixin, SnapshotService, BaseStorageService):

    def __init__(self, provider):
        super(BaseSnapshotService, self).__init__(provider)
        self._service_event_pattern += ".snapshots"


class BaseBucketService(
        BasePageableObjectMixin, BucketService, BaseStorageService):

    def __init__(self, provider):
        super(BaseBucketService, self).__init__(provider)
<<<<<<< HEAD
=======
        self._service_event_pattern += ".buckets"
>>>>>>> ae61025b

    @observe(event_pattern="provider.storage.buckets.get", priority=2000)
    def _pre_log_get(self, event_args, bucket_id):
        log.debug("Getting {} bucket with the id: {}".format(
            self.provider.name, bucket_id))

    @observe(event_pattern="provider.storage.buckets.get", priority=3000)
    def _post_log_get(self, event_args, bucket_id):
        log.debug("Returned bucket obj: {}".format(event_args.get('result')))

    @observe(event_pattern="provider.storage.buckets.find", priority=2000)
    def _pre_log_find(self, *args, **kwargs):
        log.debug("Finding {} buckets with the following arguments: {}"
                  .format(self.provider.name, kwargs))

    @observe(event_pattern="provider.storage.buckets.find", priority=3000)
    def _post_log_find(self, event_args, *args, **kwargs):
        log.debug("Returned bucket obj: {}".format(event_args.get('result')))

    def _list_pre_log(self, limit, marker):
        message = "Listing {} buckets".format(self.provider.name)
        if limit:
            message += " with limit: {}".format(limit)
        if marker:
            message += " with marker: {}".format(marker)
        log.debug(message)

    def _list_post_log(self, callback_result, limit, marker):
        log.debug("Returned bucket objects: {}".format(callback_result))

    def _create_pre_log(self, name, location):
        message = "Creating {} bucket with name '{}'".format(
            self.provider.name, name)
        if location:
            message += " in location: {}".format(location)
        log.debug(message)

    def _create_post_log(self, callback_result, name, location):
        log.debug("Returned bucket object: {}".format(callback_result))

<<<<<<< HEAD
=======
    def _init_find(self):
        def _find_pre_log(**kwargs):
            log.debug("Finding {} buckets with the following arguments: {}"
                      .format(self.provider.name, kwargs))

        def _find_post_log(callback_result, **kwargs):
            log.debug("Returned bucket objects: {}".format(callback_result))

        self.observe("find", 2000, _find_pre_log)
        self.observe("find", 3000, _find_post_log)
        self.mark_initialized("find")

    def _init_list(self):
            def _list_pre_log(limit, marker):
                message = "Listing {} buckets".format(self.provider.name)
                if limit:
                    message += " with limit: {}".format(limit)
                if marker:
                    message += " with marker: {}".format(marker)
                log.debug(message)

            def _list_post_log(callback_result, limit, marker):
                log.debug(
                    "Returned bucket objects: {}".format(callback_result))

            self.observe("list", 2000, _list_pre_log)
            self.observe("list", 3000, _list_post_log)
            self.mark_initialized("list")

    def _init_create(self):
        def _create_pre_log(name, location):
            message = "Creating {} bucket with name '{}'".format(
                self.provider.name, name)
            if location:
                message += " in location: {}".format(location)
            log.debug(message)

        def _create_post_log(callback_result, name, location):
            log.debug("Returned bucket object: {}".format(callback_result))

        self.observe("create", 2000, _create_pre_log)
        self.observe("create", 3000, _create_post_log)
        self.mark_initialized("create")

    def get(self, bucket_id):
        """
        Returns a bucket given its ID. Returns ``None`` if the bucket
        does not exist.
        """
        return self.call("get", priority=2500, callback=self._get,
                         bucket_id=bucket_id)

>>>>>>> ae61025b
    # Generic find will be used for providers where we have not implemented
    # provider-specific querying for find method
    @execute(event_pattern="provider.storage.buckets.find",
             priority=BaseCloudService.STANDARD_EVENT_PRIORITY)
    def _find(self, **kwargs):
        obj_list = self
        filters = ['name']
        matches = cb_helpers.generic_find(filters, kwargs, obj_list)

        # All kwargs should have been popped at this time.
        if len(kwargs) > 0:
            raise TypeError("Unrecognised parameters for search: %s."
                            " Supported attributes: %s" % (kwargs,
                                                           ", ".join(filters)))

        return ClientPagedResultList(self.provider,
                                     matches if matches else [])

    def get(self, bucket_id):
        """
        Returns a bucket given its ID. Returns ``None`` if the bucket
        does not exist.
        """
        return self.emit(self, "provider.storage.buckets.get", bucket_id)

    def find(self, **kwargs):
        """
        Returns a list of buckets filtered by the given keyword arguments.
        """
<<<<<<< HEAD
        return self.emit(self, "provider.storage.buckets.find", **kwargs)
=======
        return self.call("find", priority=2500, callback=self._find,
                         **kwargs)
>>>>>>> ae61025b

    def list(self, limit=None, marker=None):
        """
        List all buckets.
        """
<<<<<<< HEAD
        return self.emit(self, "provider.storage.buckets.list",
=======
        return self.call("list", priority=2500, callback=self._list,
>>>>>>> ae61025b
                         limit=limit, marker=marker)

    def create(self, name, location=None):
        """
        Create a new bucket.
        """
<<<<<<< HEAD
        return self.emit(self, "provider.storage.buckets.create",
                         name, location=location)
=======
        BaseBucket.assert_valid_resource_name(name)
        location = location or self.provider.region_name
        return self.call("create", priority=2500, callback=self._create,
                         name=name, location=location)
>>>>>>> ae61025b


class BaseBucketObjectService(
        BasePageableObjectMixin, BucketObjectService, BaseStorageService):

    def __init__(self, provider):
        super(BaseBucketObjectService, self).__init__(provider)
<<<<<<< HEAD
=======
        self._service_event_pattern += ".bucket_objects"
>>>>>>> ae61025b
        self._bucket = None

    def set_bucket(self, bucket):
        bucket = bucket if isinstance(bucket, BaseBucket) \
                 else self.provider.storage.buckets.get(bucket)
        self._bucket = bucket

    def __iter__(self):
        if not self._bucket:
            message = "You must set a bucket before iterating through its " \
                      "objects. We do not allow iterating through all " \
                      "buckets at this time. In order to set a bucket, use: " \
                      "`provider.storage.bucket_objects.set_bucket(my_bucket)`"
            raise InvalidConfigurationException(message)
        result_list = self.list(bucket=self._bucket)
        if result_list.supports_server_paging:
            for result in result_list:
                yield result
            while result_list.is_truncated:
                result_list = self.list(bucket=self._bucket,
                                        marker=result_list.marker)
                for result in result_list:
                    yield result
        else:
            for result in result_list.data:
                yield result


class BaseComputeService(ComputeService, BaseCloudService):

    def __init__(self, provider):
        super(BaseComputeService, self).__init__(provider)
        self._service_event_pattern += ".compute"


class BaseImageService(
        BasePageableObjectMixin, ImageService, BaseComputeService):

    def __init__(self, provider):
        super(BaseImageService, self).__init__(provider)
        self._service_event_pattern += ".images"


class BaseInstanceService(
        BasePageableObjectMixin, InstanceService, BaseComputeService):

    def __init__(self, provider):
        super(BaseInstanceService, self).__init__(provider)
        self._service_event_pattern += ".instances"


class BaseVMTypeService(
        BasePageableObjectMixin, VMTypeService, BaseComputeService):

    def __init__(self, provider):
        super(BaseVMTypeService, self).__init__(provider)
        self._service_event_pattern += ".vm_types"

    def get(self, vm_type_id):
        vm_type = (t for t in self if t.id == vm_type_id)
        return next(vm_type, None)

    def find(self, **kwargs):
        obj_list = self
        filters = ['name']
        matches = cb_helpers.generic_find(filters, kwargs, obj_list)
        return ClientPagedResultList(self._provider, list(matches))


class BaseRegionService(
        BasePageableObjectMixin, RegionService, BaseComputeService):

    def __init__(self, provider):
        super(BaseRegionService, self).__init__(provider)
        self._service_event_pattern += ".regions"

    def find(self, **kwargs):
        obj_list = self
        filters = ['name']
        matches = cb_helpers.generic_find(filters, kwargs, obj_list)
        return ClientPagedResultList(self._provider, list(matches))


class BaseNetworkingService(NetworkingService, BaseCloudService):

    def __init__(self, provider):
        super(BaseNetworkingService, self).__init__(provider)
        self._service_event_pattern += ".networking"


class BaseNetworkService(
        BasePageableObjectMixin, NetworkService, BaseNetworkingService):

    def __init__(self, provider):
        super(BaseNetworkService, self).__init__(provider)
        self._service_event_pattern += ".networks"

    @property
    def subnets(self):
        return [subnet for subnet in self.provider.subnets
                if subnet.network_id == self.id]

    def delete(self, network_id):
        network = self.get(network_id)
        if network:
            log.info("Deleting network %s", network_id)
            network.delete()

    def get_or_create_default(self):
        networks = self.provider.networking.networks.find(
            label=BaseNetwork.CB_DEFAULT_NETWORK_LABEL)

        if networks:
            return networks[0]
        else:
            log.info("Creating a CloudBridge-default network labeled %s",
                     BaseNetwork.CB_DEFAULT_NETWORK_LABEL)
            return self.provider.networking.networks.create(
                BaseNetwork.CB_DEFAULT_NETWORK_LABEL, '10.0.0.0/16')


class BaseSubnetService(
        BasePageableObjectMixin, SubnetService, BaseNetworkingService):

    def __init__(self, provider):
        super(BaseSubnetService, self).__init__(provider)
        self._service_event_pattern += ".subnets"

    def find(self, **kwargs):
        obj_list = self
        filters = ['label']
        matches = cb_helpers.generic_find(filters, kwargs, obj_list)
        return ClientPagedResultList(self._provider, list(matches))

    def get_or_create_default(self, zone):
        # Look for a CB-default subnet
        matches = self.find(label=BaseSubnet.CB_DEFAULT_SUBNET_LABEL)
        if matches:
            return matches[0]

        # No provider-default Subnet exists, try to create it (net + subnets)
        network = self.provider.networking.networks.get_or_create_default()
        subnet = self.create(BaseSubnet.CB_DEFAULT_SUBNET_LABEL, network,
                             BaseSubnet.CB_DEFAULT_SUBNET_IPV4RANGE, zone)
        return subnet


class BaseRouterService(
        BasePageableObjectMixin, RouterService, BaseNetworkingService):

    def __init__(self, provider):
        super(BaseRouterService, self).__init__(provider)
        self._service_event_pattern += ".routers"

    def delete(self, router):
        if isinstance(router, Router):
            log.info("Router %s successful deleted.", router)
            router.delete()
        else:
            log.info("Getting router %s", router)
            router = self.get(router)
            if router:
                log.info("Router %s successful deleted.", router)
                router.delete()

    def get_or_create_default(self, network):
        net_id = network.id if isinstance(network, Network) else network
        routers = self.provider.networking.routers.find(
            label=BaseRouter.CB_DEFAULT_ROUTER_LABEL)
        for router in routers:
            if router.network_id == net_id:
                return router
        else:
            return self.provider.networking.routers.create(
                network=net_id, label=BaseRouter.CB_DEFAULT_ROUTER_LABEL)<|MERGE_RESOLUTION|>--- conflicted
+++ resolved
@@ -52,10 +52,9 @@
     def provider(self):
         return self._provider
 
-<<<<<<< HEAD
     def emit(self, sender, event, *args, **kwargs):
         return self._provider.events.emit(sender, event, *args, **kwargs)
-=======
+
     def _generate_event_pattern(self, func_name):
         return ".".join((self._service_event_pattern, func_name))
 
@@ -67,7 +66,6 @@
         event_pattern = self._generate_event_pattern(func_name)
         return self.provider.events.call(event_pattern, priority, callback,
                                          **kwargs)
->>>>>>> ae61025b
 
 
 class BaseSecurityService(SecurityService, BaseCloudService):
@@ -153,10 +151,7 @@
 
     def __init__(self, provider):
         super(BaseBucketService, self).__init__(provider)
-<<<<<<< HEAD
-=======
         self._service_event_pattern += ".buckets"
->>>>>>> ae61025b
 
     @observe(event_pattern="provider.storage.buckets.get", priority=2000)
     def _pre_log_get(self, event_args, bucket_id):
@@ -197,61 +192,6 @@
     def _create_post_log(self, callback_result, name, location):
         log.debug("Returned bucket object: {}".format(callback_result))
 
-<<<<<<< HEAD
-=======
-    def _init_find(self):
-        def _find_pre_log(**kwargs):
-            log.debug("Finding {} buckets with the following arguments: {}"
-                      .format(self.provider.name, kwargs))
-
-        def _find_post_log(callback_result, **kwargs):
-            log.debug("Returned bucket objects: {}".format(callback_result))
-
-        self.observe("find", 2000, _find_pre_log)
-        self.observe("find", 3000, _find_post_log)
-        self.mark_initialized("find")
-
-    def _init_list(self):
-            def _list_pre_log(limit, marker):
-                message = "Listing {} buckets".format(self.provider.name)
-                if limit:
-                    message += " with limit: {}".format(limit)
-                if marker:
-                    message += " with marker: {}".format(marker)
-                log.debug(message)
-
-            def _list_post_log(callback_result, limit, marker):
-                log.debug(
-                    "Returned bucket objects: {}".format(callback_result))
-
-            self.observe("list", 2000, _list_pre_log)
-            self.observe("list", 3000, _list_post_log)
-            self.mark_initialized("list")
-
-    def _init_create(self):
-        def _create_pre_log(name, location):
-            message = "Creating {} bucket with name '{}'".format(
-                self.provider.name, name)
-            if location:
-                message += " in location: {}".format(location)
-            log.debug(message)
-
-        def _create_post_log(callback_result, name, location):
-            log.debug("Returned bucket object: {}".format(callback_result))
-
-        self.observe("create", 2000, _create_pre_log)
-        self.observe("create", 3000, _create_post_log)
-        self.mark_initialized("create")
-
-    def get(self, bucket_id):
-        """
-        Returns a bucket given its ID. Returns ``None`` if the bucket
-        does not exist.
-        """
-        return self.call("get", priority=2500, callback=self._get,
-                         bucket_id=bucket_id)
-
->>>>>>> ae61025b
     # Generic find will be used for providers where we have not implemented
     # provider-specific querying for find method
     @execute(event_pattern="provider.storage.buckets.find",
@@ -281,37 +221,22 @@
         """
         Returns a list of buckets filtered by the given keyword arguments.
         """
-<<<<<<< HEAD
         return self.emit(self, "provider.storage.buckets.find", **kwargs)
-=======
-        return self.call("find", priority=2500, callback=self._find,
-                         **kwargs)
->>>>>>> ae61025b
 
     def list(self, limit=None, marker=None):
         """
         List all buckets.
         """
-<<<<<<< HEAD
         return self.emit(self, "provider.storage.buckets.list",
-=======
-        return self.call("list", priority=2500, callback=self._list,
->>>>>>> ae61025b
                          limit=limit, marker=marker)
 
     def create(self, name, location=None):
         """
         Create a new bucket.
         """
-<<<<<<< HEAD
+        BaseBucket.assert_valid_resource_name(name)
         return self.emit(self, "provider.storage.buckets.create",
                          name, location=location)
-=======
-        BaseBucket.assert_valid_resource_name(name)
-        location = location or self.provider.region_name
-        return self.call("create", priority=2500, callback=self._create,
-                         name=name, location=location)
->>>>>>> ae61025b
 
 
 class BaseBucketObjectService(
@@ -319,10 +244,7 @@
 
     def __init__(self, provider):
         super(BaseBucketObjectService, self).__init__(provider)
-<<<<<<< HEAD
-=======
         self._service_event_pattern += ".bucket_objects"
->>>>>>> ae61025b
         self._bucket = None
 
     def set_bucket(self, bucket):
