"""
Base implementation for data objects exposed through a provider or service
"""
import inspect
import itertools
import logging
import re
import shutil
import time
import uuid

import six

import cloudbridge.cloud.base.helpers as cb_helpers
from cloudbridge.cloud.interfaces.exceptions \
    import InvalidConfigurationException
from cloudbridge.cloud.interfaces.exceptions import InvalidLabelException
from cloudbridge.cloud.interfaces.exceptions import InvalidNameException
from cloudbridge.cloud.interfaces.exceptions import WaitStateException
from cloudbridge.cloud.interfaces.resources import AttachmentInfo
from cloudbridge.cloud.interfaces.resources import Bucket
from cloudbridge.cloud.interfaces.resources import BucketContainer
from cloudbridge.cloud.interfaces.resources import BucketObject
from cloudbridge.cloud.interfaces.resources import CloudResource
from cloudbridge.cloud.interfaces.resources import FloatingIP
from cloudbridge.cloud.interfaces.resources import FloatingIPContainer
from cloudbridge.cloud.interfaces.resources import FloatingIpState
from cloudbridge.cloud.interfaces.resources import GatewayContainer
from cloudbridge.cloud.interfaces.resources import GatewayState
from cloudbridge.cloud.interfaces.resources import Instance
from cloudbridge.cloud.interfaces.resources import InstanceState
from cloudbridge.cloud.interfaces.resources import InternetGateway
from cloudbridge.cloud.interfaces.resources import KeyPair
from cloudbridge.cloud.interfaces.resources import LaunchConfig
from cloudbridge.cloud.interfaces.resources import MachineImage
from cloudbridge.cloud.interfaces.resources import MachineImageState
from cloudbridge.cloud.interfaces.resources import Network
from cloudbridge.cloud.interfaces.resources import NetworkState
from cloudbridge.cloud.interfaces.resources import ObjectLifeCycleMixin
from cloudbridge.cloud.interfaces.resources import PageableObjectMixin
from cloudbridge.cloud.interfaces.resources import PlacementZone
from cloudbridge.cloud.interfaces.resources import Region
from cloudbridge.cloud.interfaces.resources import ResultList
from cloudbridge.cloud.interfaces.resources import Router
from cloudbridge.cloud.interfaces.resources import Snapshot
from cloudbridge.cloud.interfaces.resources import SnapshotState
from cloudbridge.cloud.interfaces.resources import Subnet
from cloudbridge.cloud.interfaces.resources import SubnetState
from cloudbridge.cloud.interfaces.resources import VMFirewall
from cloudbridge.cloud.interfaces.resources import VMFirewallRule
from cloudbridge.cloud.interfaces.resources import VMFirewallRuleContainer
from cloudbridge.cloud.interfaces.resources import VMType
from cloudbridge.cloud.interfaces.resources import Volume
from cloudbridge.cloud.interfaces.resources import VolumeState

log = logging.getLogger(__name__)


class BaseCloudResource(CloudResource):
    """
    Base implementation of a CloudBridge Resource.
    """
    # Regular expression for valid cloudbridge resource names/labels.
    # Can be alphanumeric string that does not start or end with a dash
    # Must be at least 3 characters in length.
    # Ref: https://stackoverflow.com/questions/2525327/regex-for-a-za-z0-9
    # -with-dashes-allowed-in-between-but-not-at-the-start-or-e
    CB_NAME_PATTERN = re.compile(r"^[a-z][-a-z0-9]{1,61}[a-z0-9]$")

    def __init__(self, provider):
        self.__provider = provider

    @staticmethod
    def is_valid_resource_name(name):
        if not name:
            return False
        else:
            return (True if BaseCloudResource.CB_NAME_PATTERN.match(name)
                    else False)

    @staticmethod
    def assert_valid_resource_label(name):
        if not BaseCloudResource.is_valid_resource_name(name):
            log.debug("InvalidLabelException raised on %s", name)
            raise InvalidLabelException(
                u"Invalid label: %s. Label must be at least 3 characters long"
                " and at most 63 characters. It must consist of lowercase"
                " letters, numbers, or dashes. The label must not start or"
                " end with a dash." % name)

    @staticmethod
    def assert_valid_resource_name(name):
        if not BaseCloudResource.is_valid_resource_name(name):
            log.debug("InvalidLabelException raised on %s", name)
            raise InvalidNameException(
                u"Invalid name: %s. Name must be at least 3 characters long"
                " and at most 63 characters. It must consist of lowercase"
                " letters, numbers, or dashes. The name must not start or"
                " end with a dash." % name)

    @staticmethod
    def _generate_name_from_label(label, default):
        if not label:
            label = default
        name = label[:55] + '-' + uuid.uuid4().hex[:6]
        BaseCloudResource.assert_valid_resource_name(name)
        return name

    @property
    def _provider(self):
        return self.__provider

    def to_json(self):
        # Get all attributes but filter methods and private/magic ones
        attr = inspect.getmembers(self, lambda a: not(inspect.isroutine(a)))
        js = {k: v for(k, v) in attr if not k.startswith('_')}
        return js

    def __repr__(self):
        name_or_label = getattr(self, 'label', self.name)
        if name_or_label == self.id:
            return "<CB-{0}: {1}>".format(
                self.__class__.__name__, self.id)
        else:
            return "<CB-{0}: {1} ({2})>".format(
                self.__class__.__name__, name_or_label, self.id)


class BaseObjectLifeCycleMixin(ObjectLifeCycleMixin):
    """
    A base implementation of an ObjectLifeCycleMixin.
    This base implementation has an implementation of wait_for
    which refreshes the object's state till the desired ready states
    are reached. Subclasses must still implement the wait_till_ready
    method, since the desired ready states are object specific.
    """

    def wait_for(self, target_states, terminal_states=None, timeout=None,

                 interval=None):
        if timeout is None:
            timeout = self._provider.config.default_wait_timeout
        if interval is None:
            interval = self._provider.config.default_wait_interval

        assert timeout >= 0
        assert interval >= 0
        assert timeout >= interval

        end_time = time.time() + timeout

        while self.state not in target_states:
            if self.state in (terminal_states or []):
                raise WaitStateException(
                    "Object: {0} is in state: {1} which is a terminal state"
                    " and cannot be waited on.".format(self, self.state))
            else:
                log.debug(
                    "Object %s is in state: %s. Waiting another %s"
                    " seconds to reach target state(s): %s...",
                    self,
                    self.state,
                    int(end_time - time.time()),
                    target_states)
                time.sleep(interval)
                if time.time() > end_time:
                    raise WaitStateException(
                        "Waited too long for object: {0} to become ready. It's"
                        " still in state: {1}".format(self, self.state))
            self.refresh()
        log.debug("Object: %s successfully reached target state: %s",
                  self, self.state)
        return True


class BaseResultList(ResultList):

    def __init__(
            self, is_truncated, marker, supports_total, total=None, data=None):
        # call list constructor
        super(BaseResultList, self).__init__(data or [])
        self._marker = marker
        self._is_truncated = is_truncated
        self._supports_total = True if supports_total else False
        self._total = total

    @property
    def marker(self):
        return self._marker

    @property
    def is_truncated(self):
        return self._is_truncated

    @property
    def supports_total(self):
        return self._supports_total

    @property
    def total_results(self):
        return self._total


class ServerPagedResultList(BaseResultList):
    """
    This is a convenience class that extends the :class:`BaseResultList` class
    and provides a server side implementation of paging. It is meant for use by
    provider developers and is not meant for direct use by end-users.
    This class can be used to wrap a partial result list when an operation
    supports server side paging.
    """

    @property
    def supports_server_paging(self):
        return True

    @property
    def data(self):
        raise NotImplementedError(
            "ServerPagedResultLists do not support the data property")


class ClientPagedResultList(BaseResultList):
    """
    This is a convenience class that extends the :class:`BaseResultList` class
    and provides a client side implementation of paging. It is meant for use by
    provider developers and is not meant for direct use by end-users.
    This class can be used to wrap a full result list when an operation does
    not support server side paging. This class will then provide a paged view
    of the full result set entirely on the client side.
    """

    def __init__(self, provider, objects, limit=None, marker=None):
        self._objects = objects
        limit = limit or provider.config.default_result_limit
        total_size = len(objects)
        if marker:
            from_marker = itertools.dropwhile(
                lambda obj: not obj.id == marker, objects)
            # skip one past the marker
            next(from_marker, None)
            objects = list(from_marker)
        is_truncated = len(objects) > limit
        results = list(itertools.islice(objects, limit))
        super(ClientPagedResultList, self).__init__(
            is_truncated,
            results[-1].id if is_truncated else None,
            True, total=total_size,
            data=results)

    @property
    def supports_server_paging(self):
        return False

    @property
    def data(self):
        return self._objects


class BasePageableObjectMixin(PageableObjectMixin):
    """
    A mixin to provide iteration capability for a class
    that support a list(limit, marker) method.
    """

    def __iter__(self):
        result_list = self.list()
        if result_list.supports_server_paging:
            for result in result_list:
                yield result
            while result_list.is_truncated:
                result_list = self.list(marker=result_list.marker)
                for result in result_list:
                    yield result
        else:
            for result in result_list.data:
                yield result


class BaseVMType(BaseCloudResource, VMType):

    def __init__(self, provider):
        super(BaseVMType, self).__init__(provider)

    def __eq__(self, other):
        return (isinstance(other, VMType) and
                # pylint:disable=protected-access
                self._provider == other._provider and
                self.id == other.id)

    @property
    def size_total_disk(self):
        return self.size_root_disk + self.size_ephemeral_disks


class BaseInstance(BaseCloudResource, BaseObjectLifeCycleMixin, Instance):

    def __init__(self, provider):
        super(BaseInstance, self).__init__(provider)

    def __eq__(self, other):
        return (isinstance(other, Instance) and
                # pylint:disable=protected-access
                self._provider == other._provider and
                self.id == other.id and
                # check from most to least likely mutables
                self.state == other.state and
                self.label == other.label and
                self.vm_firewalls == other.vm_firewalls and
                self.public_ips == other.public_ips and
                self.private_ips == other.private_ips and
                self.image_id == other.image_id)

    def wait_till_ready(self, timeout=None, interval=None):
        self.wait_for(
            [InstanceState.RUNNING],
            terminal_states=[InstanceState.DELETED, InstanceState.ERROR],
            timeout=timeout,
            interval=interval)


class BaseLaunchConfig(LaunchConfig):

    def __init__(self, provider):
        self.provider = provider
        self.block_devices = []

    class BlockDeviceMapping(object):
        """
        Represents a block device mapping
        """

        def __init__(self, is_volume=False, source=None, is_root=None,
                     size=None, delete_on_terminate=None):
            self.is_volume = is_volume
            self.source = source
            self.is_root = is_root
            self.size = size
            self.delete_on_terminate = delete_on_terminate

    def add_ephemeral_device(self):
        block_device = BaseLaunchConfig.BlockDeviceMapping()
        self.block_devices.append(block_device)

    def add_volume_device(self, source=None, is_root=None, size=None,
                          delete_on_terminate=None):
        block_device = self._validate_volume_device(
            source=source, is_root=is_root, size=size,
            delete_on_terminate=delete_on_terminate)
        log.debug("Appending %s to the block_devices list",
                  block_device)
        self.block_devices.append(block_device)

    def _validate_volume_device(self, source=None, is_root=None,
                                size=None, delete_on_terminate=None):
        """
        Validates a volume based device and throws an
        InvalidConfigurationException if the configuration is incorrect.
        """
        if source is None and not size:
            log.exception("InvalidConfigurationException raised: "
                          "no size argument specified.")
            raise InvalidConfigurationException(
                "A size must be specified for a blank new volume.")

        if source and \
                not isinstance(source, (Snapshot, Volume, MachineImage)):
            log.exception("InvalidConfigurationException raised: "
                          "source argument not specified correctly.")
            raise InvalidConfigurationException(
                "Source must be a Snapshot, Volume, MachineImage, or None.")
        if size:
            if not isinstance(size, six.integer_types) or not size > 0:
                log.exception("InvalidConfigurationException raised: "
                              "size argument must be an integer greater than "
                              "0. Got type %s and value %s.", type(size), size)
                raise InvalidConfigurationException(
                    "The size must be None or an integer greater than 0.")

        if is_root:
            for bd in self.block_devices:
                if bd.is_root:
                    log.exception("InvalidConfigurationException raised: "
                                  "%s has already been marked as the root "
                                  "block device.", bd)
                    raise InvalidConfigurationException(
                        "An existing block device: {0} has already been"
                        " marked as root. There can only be one root device.")

        return BaseLaunchConfig.BlockDeviceMapping(
            is_volume=True, source=source, is_root=is_root, size=size,
            delete_on_terminate=delete_on_terminate)


class BaseMachineImage(
        BaseCloudResource, BaseObjectLifeCycleMixin, MachineImage):

    def __init__(self, provider):
        super(BaseMachineImage, self).__init__(provider)

    def __eq__(self, other):
        return (isinstance(other, MachineImage) and
                # pylint:disable=protected-access
                self._provider == other._provider and
                self.id == other.id and
                # check from most to least likely mutables
                self.state == other.state and
                self.label == other.label and
                self.description == other.description)

    def wait_till_ready(self, timeout=None, interval=None):
        self.wait_for(
            [MachineImageState.AVAILABLE],
            terminal_states=[MachineImageState.ERROR],
            timeout=timeout,
            interval=interval)


class BaseAttachmentInfo(AttachmentInfo):

    def __init__(self, volume, instance_id, device):
        self._volume = volume
        self._instance_id = instance_id
        self._device = device

    @property
    def volume(self):
        return self._volume

    @property
    def instance_id(self):
        return self._instance_id

    @property
    def device(self):
        return self._device


class BaseVolume(BaseCloudResource, BaseObjectLifeCycleMixin, Volume):

    def __init__(self, provider):
        super(BaseVolume, self).__init__(provider)

    def __eq__(self, other):
        return (isinstance(other, Volume) and
                # pylint:disable=protected-access
                self._provider == other._provider and
                self.id == other.id and
                # check from most to least likely mutables
                self.state == other.state and
                self.label == other.label)

    def wait_till_ready(self, timeout=None, interval=None):
        self.wait_for(
            [VolumeState.AVAILABLE],
            terminal_states=[VolumeState.ERROR, VolumeState.DELETED],
            timeout=timeout,
            interval=interval)


class BaseSnapshot(BaseCloudResource, BaseObjectLifeCycleMixin, Snapshot):

    def __init__(self, provider):
        super(BaseSnapshot, self).__init__(provider)

    def __eq__(self, other):
        return (isinstance(other, Snapshot) and
                # pylint:disable=protected-access
                self._provider == other._provider and
                self.id == other.id and
                # check from most to least likely mutables
                self.state == other.state and
                self.label == other.label)

    def wait_till_ready(self, timeout=None, interval=None):
        self.wait_for(
            [SnapshotState.AVAILABLE],
            terminal_states=[SnapshotState.ERROR],
            timeout=timeout,
            interval=interval)


class BaseKeyPair(BaseCloudResource, KeyPair):

    def __init__(self, provider, key_pair):
        super(BaseKeyPair, self).__init__(provider)
        self._key_pair = key_pair
        self._private_material = None

    def __eq__(self, other):
        return (isinstance(other, KeyPair) and
                # pylint:disable=protected-access
                self._provider == other._provider and
                self.name == other.name)

    @property
    def id(self):
        """
        Return the id of this key pair.
        """
        return self._key_pair.name

    @property
    def name(self):
        """
        Return the name of this key pair.
        """
        return self.id

    @property
    def material(self):
        return self._private_material

    @material.setter
    # pylint:disable=arguments-differ
    def material(self, value):
        self._private_material = value

    def delete(self):
        """
        Delete this KeyPair.

        :rtype: bool
        :return: True if successful, otherwise False.
        """
        # This implementation assumes the `delete` method exists across
        #  multiple providers.
        self._key_pair.delete()


class BaseVMFirewall(BaseCloudResource, VMFirewall):

    def __init__(self, provider, vm_firewall):
        super(BaseVMFirewall, self).__init__(provider)
        self._vm_firewall = vm_firewall

    def __eq__(self, other):
        """
        Check if all the defined rules match across both VM firewalls.
        """
        return (isinstance(other, VMFirewall) and
                # pylint:disable=protected-access
                self._provider == other._provider and
                set(self.rules) == set(other.rules))

    def __ne__(self, other):
        return not self.__eq__(other)

    @property
    def id(self):
        """
        Get the ID of this VM firewall.

        :rtype: str
        :return: VM firewall ID
        """
        return self._vm_firewall.id

    @property
    def name(self):
        """
        Return the name of this VM firewall.
        """
        return self.id

    @property
    def description(self):
        """
        Return the description of this VM firewall.
        """
        return self._vm_firewall.description

    def delete(self):
        """
        Delete this VM firewall.
        """
        return self._vm_firewall.delete()


class BaseVMFirewallRuleContainer(BasePageableObjectMixin,
                                  VMFirewallRuleContainer):

    def __init__(self, provider, firewall):
        self.__provider = provider
        self.firewall = firewall

    @property
    def _provider(self):
        return self.__provider

    def get(self, rule_id):
        matches = [rule for rule in self if rule.id == rule_id]
        if matches:
            return matches[0]
        else:
            return None

    def find(self, **kwargs):
        obj_list = self
        filters = ['name', 'direction', 'protocol', 'from_port', 'to_port',
                   'cidr', 'src_dest_fw', 'src_dest_fw_id']
        matches = cb_helpers.generic_find(filters, kwargs, obj_list)
        return ClientPagedResultList(self._provider, list(matches))

    def delete(self, rule_id):
        rule = self.get(rule_id)
        if rule:
            rule.delete()


class BaseVMFirewallRule(BaseCloudResource, VMFirewallRule):

    def __init__(self, parent_fw, rule):
        # pylint:disable=protected-access
        super(BaseVMFirewallRule, self).__init__(
            parent_fw._provider)
        self.firewall = parent_fw
        self._rule = rule

        # Cache name
        self._name = "{0}-{1}-{2}-{3}-{4}-{5}".format(
            self.direction, self.protocol, self.from_port, self.to_port,
            self.cidr, self.src_dest_fw_id).lower()

    @property
    def name(self):
        return self._name

    def __repr__(self):
        return ("<{0}: id: {1}; direction: {2}; protocol: {3};  from: {4};"
                " to: {5}; cidr: {6}, src_dest_fw: {7}>"
                .format(self.__class__.__name__, self.id, self.direction,
                        self.protocol, self.from_port, self.to_port, self.cidr,
                        self.src_dest_fw_id))

    def __eq__(self, other):
        return (isinstance(other, VMFirewallRule) and
                self.direction == other.direction and
                self.protocol == other.protocol and
                self.from_port == other.from_port and
                self.to_port == other.to_port and
                self.cidr == other.cidr and
                self.src_dest_fw_id == other.src_dest_fw_id)

    def __ne__(self, other):
        return not self.__eq__(other)

    def __hash__(self):
        """
        Return a hash-based interpretation of all of the object's field values.

        This is requeried for operations on hashed collections including
        ``set``, ``frozenset``, and ``dict``.
        """
        return hash("{0}{1}{2}{3}{4}{5}".format(
            self.direction, self.protocol, self.from_port, self.to_port,
            self.cidr, self.src_dest_fw_id))

    def to_json(self):
        attr = inspect.getmembers(self, lambda a: not (inspect.isroutine(a)))
        js = {k: v for (k, v) in attr if not k.startswith('_')}
        js['src_dest_fw'] = self.src_dest_fw_id
        js['firewall'] = self.firewall.id
        return js


class BasePlacementZone(BaseCloudResource, PlacementZone):

    def __init__(self, provider):
        super(BasePlacementZone, self).__init__(provider)

    def __eq__(self, other):
        return (isinstance(other, PlacementZone) and
                # pylint:disable=protected-access
                self._provider == other._provider and
                self.id == other.id)


class BaseRegion(BaseCloudResource, Region):

    def __init__(self, provider):
        super(BaseRegion, self).__init__(provider)

    def __eq__(self, other):
        return (isinstance(other, Region) and
                # pylint:disable=protected-access
                self._provider == other._provider and
                self.id == other.id)

    def to_json(self):
        attr = inspect.getmembers(self, lambda a: not(inspect.isroutine(a)))
        js = {k: v for(k, v) in attr if not k.startswith('_')}
        js['zones'] = [z.id for z in self.zones]
        return js


class BaseBucketObject(BaseCloudResource, BucketObject):

    # Regular expression for valid bucket keys.
    # They, must match the following criteria: http://docs.aws.amazon.com/"
    # AmazonS3/latest/dev/UsingMetadata.html#object-key-guidelines
    #
    # Note: The following regex is based on: https://stackoverflow.com/question
    # s/537772/what-is-the-most-correct-regular-expression-for-a-unix-file-path
    CB_NAME_PATTERN = re.compile(r"[^\0]+")

    def __init__(self, provider):
        super(BaseBucketObject, self).__init__(provider)

    @staticmethod
    def is_valid_resource_name(name):
        return (True if BaseBucketObject.CB_NAME_PATTERN.match(name)
                else False)

    @staticmethod
    def assert_valid_resource_name(name):
        if not BaseBucketObject.is_valid_resource_name(name):
            log.debug("InvalidLabelException raised on %s", name,
                      exc_info=True)
            raise InvalidLabelException(
                u"Invalid object name: %s. Name must match criteria defined "
                "in: http://docs.aws.amazon.com/AmazonS3/latest/dev/UsingMeta"
                "data.html#object-key-guidelines" % name)

    def save_content(self, target_stream):
        shutil.copyfileobj(self.iter_content(), target_stream)

    def __eq__(self, other):
        return (isinstance(other, BucketObject) and
                # pylint:disable=protected-access
                self._provider == other._provider and
                self.id == other.id and
                # check from most to least likely mutables
                self.name == other.name)


class BaseBucket(BaseCloudResource, Bucket):

    def __init__(self, provider):
        super(BaseBucket, self).__init__(provider)

    def __eq__(self, other):
        return (isinstance(other, Bucket) and
                # pylint:disable=protected-access
                self._provider == other._provider and
                self.id == other.id and
                # check from most to least likely mutables
                self.name == other.name)


class BaseBucketContainer(BasePageableObjectMixin, BucketContainer):

    def __init__(self, provider, bucket):
        self.__provider = provider
        self.bucket = bucket

    @property
    def _provider(self):
        return self.__provider


class BaseGatewayContainer(GatewayContainer, BasePageableObjectMixin):

    def __init__(self, provider, network):
        self._network = network
        self._provider = provider


class BaseNetwork(BaseCloudResource, BaseObjectLifeCycleMixin, Network):

<<<<<<< HEAD
    CB_DEFAULT_NETWORK_LABEL = os.environ.get('CB_DEFAULT_NETWORK_LABEL',
                                              'cloudbridge-net')
=======
    CB_DEFAULT_NETWORK_NAME = cb_helpers.get_env('CB_DEFAULT_NETWORK_NAME',
                                                 'cloudbridge-net')
>>>>>>> f28b53d8

    def __init__(self, provider):
        super(BaseNetwork, self).__init__(provider)

    def wait_till_ready(self, timeout=None, interval=None):
        self.wait_for(
            [NetworkState.AVAILABLE],
            terminal_states=[NetworkState.ERROR],
            timeout=timeout,
            interval=interval)

    def create_subnet(self, label, cidr_block, zone=None):
        return self._provider.networking.subnets.create(
            label=label, network=self, cidr_block=cidr_block, zone=zone)

    def __eq__(self, other):
        return (isinstance(other, Network) and
                # pylint:disable=protected-access
                self._provider == other._provider and
                self.id == other.id)


class BaseSubnet(BaseCloudResource, BaseObjectLifeCycleMixin, Subnet):

<<<<<<< HEAD
    CB_DEFAULT_SUBNET_LABEL = os.environ.get('CB_DEFAULT_SUBNET_LABEL',
                                             'cloudbridge-subnet')
=======
    CB_DEFAULT_SUBNET_NAME = cb_helpers.get_env('CB_DEFAULT_SUBNET_NAME',
                                                'cloudbridge-subnet')
>>>>>>> f28b53d8

    def __init__(self, provider):
        super(BaseSubnet, self).__init__(provider)

    def __eq__(self, other):
        return (isinstance(other, Subnet) and
                # pylint:disable=protected-access
                self._provider == other._provider and
                self.id == other.id)

    @property
    def network(self):
        return self._provider.networking.networks.get(self.network_id)

    def wait_till_ready(self, timeout=None, interval=None):
        self.wait_for(
            [SubnetState.AVAILABLE],
            terminal_states=[SubnetState.ERROR],
            timeout=timeout,
            interval=interval)


class BaseFloatingIPContainer(FloatingIPContainer, BasePageableObjectMixin):

    def __init__(self, provider, gateway):
        self.__provider = provider
        self.gateway = gateway

    @property
    def _provider(self):
        return self.__provider

    def find(self, **kwargs):
        obj_list = self
        filters = ['name', 'public_ip']
        matches = cb_helpers.generic_find(filters, kwargs, obj_list)
        return ClientPagedResultList(self._provider, list(matches))

    def delete(self, fip_id):
        floating_ip = self.get(fip_id)
        if floating_ip:
            floating_ip.delete()


class BaseFloatingIP(BaseCloudResource, BaseObjectLifeCycleMixin, FloatingIP):

    def __init__(self, provider):
        super(BaseFloatingIP, self).__init__(provider)

    @property
    def name(self):
        # VM firewall rules don't support labels
        return self.public_ip

    @property
    def state(self):
        return (FloatingIpState.IN_USE if self.in_use
                else FloatingIpState.AVAILABLE)

    def wait_till_ready(self, timeout=None, interval=None):
        self.wait_for(
            [FloatingIpState.AVAILABLE, FloatingIpState.IN_USE],
            terminal_states=[FloatingIpState.ERROR],
            timeout=timeout,
            interval=interval)

    def __eq__(self, other):
        return (isinstance(other, FloatingIP) and
                # pylint:disable=protected-access
                self._provider == other._provider and
                self.id == other.id)


class BaseRouter(BaseCloudResource, Router):

<<<<<<< HEAD
    CB_DEFAULT_ROUTER_LABEL = os.environ.get('CB_DEFAULT_ROUTER_LABEL',
                                             'cloudbridge-router')
=======
    CB_DEFAULT_ROUTER_NAME = cb_helpers.get_env('CB_DEFAULT_ROUTER_NAME',
                                                'cloudbridge-router')
>>>>>>> f28b53d8

    def __init__(self, provider):
        super(BaseRouter, self).__init__(provider)

    def __eq__(self, other):
        return (isinstance(other, Router) and
                # pylint:disable=protected-access
                self._provider == other._provider and
                self.id == other.id)


class BaseInternetGateway(BaseCloudResource, BaseObjectLifeCycleMixin,
                          InternetGateway):

    CB_DEFAULT_INET_GATEWAY_NAME = cb_helpers.get_env(
        'CB_DEFAULT_INET_GATEWAY_NAME', 'cloudbridge-inetgateway')

    def __init__(self, provider):
        super(BaseInternetGateway, self).__init__(provider)
        self.__provider = provider

    def __eq__(self, other):
        return (isinstance(other, InternetGateway) and
                # pylint:disable=protected-access
                self._provider == other._provider and
                self.id == other.id)

    def wait_till_ready(self, timeout=None, interval=None):
        self.wait_for(
            [GatewayState.AVAILABLE],
            terminal_states=[GatewayState.ERROR, GatewayState.UNKNOWN],
            timeout=timeout,
            interval=interval)<|MERGE_RESOLUTION|>--- conflicted
+++ resolved
@@ -768,13 +768,8 @@
 
 class BaseNetwork(BaseCloudResource, BaseObjectLifeCycleMixin, Network):
 
-<<<<<<< HEAD
     CB_DEFAULT_NETWORK_LABEL = os.environ.get('CB_DEFAULT_NETWORK_LABEL',
                                               'cloudbridge-net')
-=======
-    CB_DEFAULT_NETWORK_NAME = cb_helpers.get_env('CB_DEFAULT_NETWORK_NAME',
-                                                 'cloudbridge-net')
->>>>>>> f28b53d8
 
     def __init__(self, provider):
         super(BaseNetwork, self).__init__(provider)
@@ -799,13 +794,8 @@
 
 class BaseSubnet(BaseCloudResource, BaseObjectLifeCycleMixin, Subnet):
 
-<<<<<<< HEAD
     CB_DEFAULT_SUBNET_LABEL = os.environ.get('CB_DEFAULT_SUBNET_LABEL',
                                              'cloudbridge-subnet')
-=======
-    CB_DEFAULT_SUBNET_NAME = cb_helpers.get_env('CB_DEFAULT_SUBNET_NAME',
-                                                'cloudbridge-subnet')
->>>>>>> f28b53d8
 
     def __init__(self, provider):
         super(BaseSubnet, self).__init__(provider)
@@ -881,13 +871,8 @@
 
 class BaseRouter(BaseCloudResource, Router):
 
-<<<<<<< HEAD
     CB_DEFAULT_ROUTER_LABEL = os.environ.get('CB_DEFAULT_ROUTER_LABEL',
                                              'cloudbridge-router')
-=======
-    CB_DEFAULT_ROUTER_NAME = cb_helpers.get_env('CB_DEFAULT_ROUTER_NAME',
-                                                'cloudbridge-router')
->>>>>>> f28b53d8
 
     def __init__(self, provider):
         super(BaseRouter, self).__init__(provider)
