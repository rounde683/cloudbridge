"""
Base implementation for data objects exposed through a provider or service
"""
import inspect
import itertools
import logging
import os
import re
import shutil
import time
import uuid

import six

import cloudbridge.cloud.base.helpers as cb_helpers
from cloudbridge.cloud.interfaces.exceptions \
    import InvalidConfigurationException
from cloudbridge.cloud.interfaces.exceptions import InvalidLabelException
from cloudbridge.cloud.interfaces.exceptions import InvalidNameException
from cloudbridge.cloud.interfaces.exceptions import WaitStateException
from cloudbridge.cloud.interfaces.resources import AttachmentInfo
from cloudbridge.cloud.interfaces.resources import Bucket
from cloudbridge.cloud.interfaces.resources import BucketContainer
from cloudbridge.cloud.interfaces.resources import BucketObject
from cloudbridge.cloud.interfaces.resources import CloudResource
from cloudbridge.cloud.interfaces.resources import FloatingIP
from cloudbridge.cloud.interfaces.resources import FloatingIPContainer
from cloudbridge.cloud.interfaces.resources import FloatingIpState
from cloudbridge.cloud.interfaces.resources import GatewayContainer
from cloudbridge.cloud.interfaces.resources import GatewayState
from cloudbridge.cloud.interfaces.resources import Instance
from cloudbridge.cloud.interfaces.resources import InstanceState
from cloudbridge.cloud.interfaces.resources import InternetGateway
from cloudbridge.cloud.interfaces.resources import KeyPair
from cloudbridge.cloud.interfaces.resources import LaunchConfig
from cloudbridge.cloud.interfaces.resources import MachineImage
from cloudbridge.cloud.interfaces.resources import MachineImageState
from cloudbridge.cloud.interfaces.resources import Network
from cloudbridge.cloud.interfaces.resources import NetworkState
from cloudbridge.cloud.interfaces.resources import ObjectLifeCycleMixin
from cloudbridge.cloud.interfaces.resources import PageableObjectMixin
from cloudbridge.cloud.interfaces.resources import PlacementZone
from cloudbridge.cloud.interfaces.resources import Region
from cloudbridge.cloud.interfaces.resources import ResultList
from cloudbridge.cloud.interfaces.resources import Router
from cloudbridge.cloud.interfaces.resources import Snapshot
from cloudbridge.cloud.interfaces.resources import SnapshotState
from cloudbridge.cloud.interfaces.resources import Subnet
from cloudbridge.cloud.interfaces.resources import SubnetState
from cloudbridge.cloud.interfaces.resources import VMFirewall
from cloudbridge.cloud.interfaces.resources import VMFirewallRule
from cloudbridge.cloud.interfaces.resources import VMFirewallRuleContainer
from cloudbridge.cloud.interfaces.resources import VMType
from cloudbridge.cloud.interfaces.resources import Volume
from cloudbridge.cloud.interfaces.resources import VolumeState

log = logging.getLogger(__name__)


class BaseCloudResource(CloudResource):
    """
    Base implementation of a CloudBridge Resource.
    """
    # Regular expression for valid cloudbridge resource names/labels.
    # Can be alphanumeric string that does not start or end with a dash
    # Must be at least 3 characters in length.
    # Ref: https://stackoverflow.com/questions/2525327/regex-for-a-za-z0-9
    # -with-dashes-allowed-in-between-but-not-at-the-start-or-e
    CB_NAME_PATTERN = re.compile(r"^[a-z][-a-z0-9]{1,61}[a-z0-9]$")

    def __init__(self, provider):
        self.__provider = provider

    @staticmethod
    def is_valid_resource_name(name):
        if not name:
            return False
        else:
            return (True if BaseCloudResource.CB_NAME_PATTERN.match(name)
                    else False)

    @staticmethod
    def assert_valid_resource_label(name):
        if not BaseCloudResource.is_valid_resource_name(name):
            log.debug("InvalidLabelException raised on %s", name)
            raise InvalidLabelException(
                u"Invalid label: %s. Label must be at least 3 characters long"
                " and at most 63 characters. It must consist of lowercase"
                " letters, numbers, or dashes. The label must start with a "
                "letter and not end with a dash." % name)

    @staticmethod
    def assert_valid_resource_name(name):
        if not BaseCloudResource.is_valid_resource_name(name):
            log.debug("InvalidLabelException raised on %s", name)
            raise InvalidNameException(
                u"Invalid name: %s. Name must be at least 3 characters long"
                " and at most 63 characters. It must consist of lowercase"
                " letters, numbers, or dashes. The name must not start or"
                " end with a dash." % name)

    @staticmethod
    def _generate_name_from_label(label, default):
        if not label:
            label = default
        name = label[:55] + '-' + uuid.uuid4().hex[:6]
        BaseCloudResource.assert_valid_resource_name(name)
        return name

    @property
    def _provider(self):
        return self.__provider

    def to_json(self):
        # Get all attributes but filter methods and private/magic ones
        attr = inspect.getmembers(self, lambda a: not(inspect.isroutine(a)))
        js = {k: v for(k, v) in attr if not k.startswith('_')}
        return js

    def __repr__(self):
        name_or_label = getattr(self, 'label', self.name)
        if name_or_label == self.id:
            return "<CB-{0}: {1}>".format(
                self.__class__.__name__, self.id)
        else:
            return "<CB-{0}: {1} ({2})>".format(
                self.__class__.__name__, name_or_label, self.id)


class BaseObjectLifeCycleMixin(ObjectLifeCycleMixin):
    """
    A base implementation of an ObjectLifeCycleMixin.
    This base implementation has an implementation of wait_for
    which refreshes the object's state till the desired ready states
    are reached. Subclasses must still implement the wait_till_ready
    method, since the desired ready states are object specific.
    """

    def wait_for(self, target_states, terminal_states=None, timeout=None,

                 interval=None):
        if timeout is None:
            timeout = self._provider.config.default_wait_timeout
        if interval is None:
            interval = self._provider.config.default_wait_interval

        assert timeout >= 0
        assert interval >= 0
        assert timeout >= interval

        end_time = time.time() + timeout

        while self.state not in target_states:
            if self.state in (terminal_states or []):
                raise WaitStateException(
                    "Object: {0} is in state: {1} which is a terminal state"
                    " and cannot be waited on.".format(self, self.state))
            else:
                log.debug(
                    "Object %s is in state: %s. Waiting another %s"
                    " seconds to reach target state(s): %s...",
                    self,
                    self.state,
                    int(end_time - time.time()),
                    target_states)
                time.sleep(interval)
                if time.time() > end_time:
                    raise WaitStateException(
                        "Waited too long for object: {0} to become ready. It's"
                        " still in state: {1}".format(self, self.state))
            self.refresh()
        log.debug("Object: %s successfully reached target state: %s",
                  self, self.state)
        return True


class BaseResultList(ResultList):

    def __init__(
            self, is_truncated, marker, supports_total, total=None, data=None):
        # call list constructor
        super(BaseResultList, self).__init__(data or [])
        self._marker = marker
        self._is_truncated = is_truncated
        self._supports_total = True if supports_total else False
        self._total = total

    @property
    def marker(self):
        return self._marker

    @property
    def is_truncated(self):
        return self._is_truncated

    @property
    def supports_total(self):
        return self._supports_total

    @property
    def total_results(self):
        return self._total


class ServerPagedResultList(BaseResultList):
    """
    This is a convenience class that extends the :class:`BaseResultList` class
    and provides a server side implementation of paging. It is meant for use by
    provider developers and is not meant for direct use by end-users.
    This class can be used to wrap a partial result list when an operation
    supports server side paging.
    """

    @property
    def supports_server_paging(self):
        return True

    @property
    def data(self):
        raise NotImplementedError(
            "ServerPagedResultLists do not support the data property")


class ClientPagedResultList(BaseResultList):
    """
    This is a convenience class that extends the :class:`BaseResultList` class
    and provides a client side implementation of paging. It is meant for use by
    provider developers and is not meant for direct use by end-users.
    This class can be used to wrap a full result list when an operation does
    not support server side paging. This class will then provide a paged view
    of the full result set entirely on the client side.
    """

    def __init__(self, provider, objects, limit=None, marker=None):
        self._objects = objects
        limit = limit or provider.config.default_result_limit
        total_size = len(objects)
        if marker:
            from_marker = itertools.dropwhile(
                lambda obj: not obj.id == marker, objects)
            # skip one past the marker
            next(from_marker, None)
            objects = list(from_marker)
        is_truncated = len(objects) > limit
        results = list(itertools.islice(objects, limit))
        super(ClientPagedResultList, self).__init__(
            is_truncated,
            results[-1].id if is_truncated else None,
            True, total=total_size,
            data=results)

    @property
    def supports_server_paging(self):
        return False

    @property
    def data(self):
        return self._objects


class BasePageableObjectMixin(PageableObjectMixin):
    """
    A mixin to provide iteration capability for a class
    that support a list(limit, marker) method.
    """

    def __iter__(self):
        for result in self.iter():
            yield result

    def iter(self, **kwargs):
        result_list = self.list(**kwargs)
        if result_list.supports_server_paging:
            for result in result_list:
                yield result
            while result_list.is_truncated:
                result_list = self.list(marker=result_list.marker, **kwargs)
                for result in result_list:
                    yield result
        else:
            for result in result_list.data:
                yield result


class BaseVMType(BaseCloudResource, VMType):

    def __init__(self, provider):
        super(BaseVMType, self).__init__(provider)

    def __eq__(self, other):
        return (isinstance(other, VMType) and
                # pylint:disable=protected-access
                self._provider == other._provider and
                self.id == other.id)

    @property
    def size_total_disk(self):
        return self.size_root_disk + self.size_ephemeral_disks


class BaseInstance(BaseCloudResource, BaseObjectLifeCycleMixin, Instance):

    def __init__(self, provider):
        super(BaseInstance, self).__init__(provider)

    def __eq__(self, other):
        return (isinstance(other, Instance) and
                # pylint:disable=protected-access
                self._provider == other._provider and
                self.id == other.id and
                # check from most to least likely mutables
                self.state == other.state and
                self.label == other.label and
                self.vm_firewalls == other.vm_firewalls and
                self.public_ips == other.public_ips and
                self.private_ips == other.private_ips and
                self.image_id == other.image_id)

    def wait_till_ready(self, timeout=None, interval=None):
        self.wait_for(
            [InstanceState.RUNNING],
            terminal_states=[InstanceState.DELETED, InstanceState.ERROR],
            timeout=timeout,
            interval=interval)


class BaseLaunchConfig(LaunchConfig):

    def __init__(self, provider):
        self.provider = provider
        self.block_devices = []

    class BlockDeviceMapping(object):
        """
        Represents a block device mapping
        """

        def __init__(self, is_volume=False, source=None, is_root=None,
                     size=None, delete_on_terminate=None):
            self.is_volume = is_volume
            self.source = source
            self.is_root = is_root
            self.size = size
            self.delete_on_terminate = delete_on_terminate

    def add_ephemeral_device(self):
        block_device = BaseLaunchConfig.BlockDeviceMapping()
        self.block_devices.append(block_device)

    def add_volume_device(self, source=None, is_root=None, size=None,
                          delete_on_terminate=None):
        block_device = self._validate_volume_device(
            source=source, is_root=is_root, size=size,
            delete_on_terminate=delete_on_terminate)
        log.debug("Appending %s to the block_devices list",
                  block_device)
        self.block_devices.append(block_device)

    def _validate_volume_device(self, source=None, is_root=None,
                                size=None, delete_on_terminate=None):
        """
        Validates a volume based device and throws an
        InvalidConfigurationException if the configuration is incorrect.
        """
        if source is None and not size:
            log.exception("InvalidConfigurationException raised: "
                          "no size argument specified.")
            raise InvalidConfigurationException(
                "A size must be specified for a blank new volume.")

        if source and \
                not isinstance(source, (Snapshot, Volume, MachineImage)):
            log.exception("InvalidConfigurationException raised: "
                          "source argument not specified correctly.")
            raise InvalidConfigurationException(
                "Source must be a Snapshot, Volume, MachineImage, or None.")
        if size:
            if not isinstance(size, six.integer_types) or not size > 0:
                log.exception("InvalidConfigurationException raised: "
                              "size argument must be an integer greater than "
                              "0. Got type %s and value %s.", type(size), size)
                raise InvalidConfigurationException(
                    "The size must be None or an integer greater than 0.")

        if is_root:
            for bd in self.block_devices:
                if bd.is_root:
                    log.exception("InvalidConfigurationException raised: "
                                  "%s has already been marked as the root "
                                  "block device.", bd)
                    raise InvalidConfigurationException(
                        "An existing block device: {0} has already been"
                        " marked as root. There can only be one root device.")

        return BaseLaunchConfig.BlockDeviceMapping(
            is_volume=True, source=source, is_root=is_root, size=size,
            delete_on_terminate=delete_on_terminate)


class BaseMachineImage(
        BaseCloudResource, BaseObjectLifeCycleMixin, MachineImage):

    def __init__(self, provider):
        super(BaseMachineImage, self).__init__(provider)

    def __eq__(self, other):
        return (isinstance(other, MachineImage) and
                # pylint:disable=protected-access
                self._provider == other._provider and
                self.id == other.id and
                # check from most to least likely mutables
                self.state == other.state and
                self.label == other.label and
                self.description == other.description)

    def wait_till_ready(self, timeout=None, interval=None):
        self.wait_for(
            [MachineImageState.AVAILABLE],
            terminal_states=[MachineImageState.ERROR],
            timeout=timeout,
            interval=interval)


class BaseAttachmentInfo(AttachmentInfo):

    def __init__(self, volume, instance_id, device):
        self._volume = volume
        self._instance_id = instance_id
        self._device = device

    @property
    def volume(self):
        return self._volume

    @property
    def instance_id(self):
        return self._instance_id

    @property
    def device(self):
        return self._device


class BaseVolume(BaseCloudResource, BaseObjectLifeCycleMixin, Volume):

    def __init__(self, provider):
        super(BaseVolume, self).__init__(provider)

    def __eq__(self, other):
        return (isinstance(other, Volume) and
                # pylint:disable=protected-access
                self._provider == other._provider and
                self.id == other.id and
                # check from most to least likely mutables
                self.state == other.state and
                self.label == other.label)

    def wait_till_ready(self, timeout=None, interval=None):
        self.wait_for(
            [VolumeState.AVAILABLE],
            terminal_states=[VolumeState.ERROR, VolumeState.DELETED],
            timeout=timeout,
            interval=interval)


class BaseSnapshot(BaseCloudResource, BaseObjectLifeCycleMixin, Snapshot):

    def __init__(self, provider):
        super(BaseSnapshot, self).__init__(provider)

    def __eq__(self, other):
        return (isinstance(other, Snapshot) and
                # pylint:disable=protected-access
                self._provider == other._provider and
                self.id == other.id and
                # check from most to least likely mutables
                self.state == other.state and
                self.label == other.label)

    def wait_till_ready(self, timeout=None, interval=None):
        self.wait_for(
            [SnapshotState.AVAILABLE],
            terminal_states=[SnapshotState.ERROR],
            timeout=timeout,
            interval=interval)


class BaseKeyPair(BaseCloudResource, KeyPair):

    def __init__(self, provider, key_pair):
        super(BaseKeyPair, self).__init__(provider)
        self._key_pair = key_pair
        self._private_material = None

    def __eq__(self, other):
        return (isinstance(other, KeyPair) and
                # pylint:disable=protected-access
                self._provider == other._provider and
                self.name == other.name)

    @property
    def id(self):
        """
        Return the id of this key pair.
        """
        return self._key_pair.name

    @property
    def name(self):
        """
        Return the name of this key pair.
        """
        return self.id

    @property
    def material(self):
        return self._private_material

    @material.setter
    # pylint:disable=arguments-differ
    def material(self, value):
        self._private_material = value

    def delete(self):
        """
        Delete this KeyPair.

        :rtype: bool
        :return: True if successful, otherwise False.
        """
        # This implementation assumes the `delete` method exists across
        #  multiple providers.
        self._key_pair.delete()

<<<<<<< HEAD
    def __repr__(self):
        return "<CBKeyPair: {0} ({1})>".format(self.name, self.id)

=======
>>>>>>> 2214bb82

class BaseVMFirewall(BaseCloudResource, VMFirewall):

    def __init__(self, provider, vm_firewall):
        super(BaseVMFirewall, self).__init__(provider)
        self._vm_firewall = vm_firewall

    def __eq__(self, other):
        """
        Check if all the defined rules match across both VM firewalls.
        """
        return (isinstance(other, VMFirewall) and
                # pylint:disable=protected-access
                self._provider == other._provider and
                set(self.rules) == set(other.rules))

    def __ne__(self, other):
        return not self.__eq__(other)

    @property
    def id(self):
        """
        Get the ID of this VM firewall.

        :rtype: str
        :return: VM firewall ID
        """
        return self._vm_firewall.id

    @property
    def name(self):
        """
        Return the name of this VM firewall.
        """
        return self.id

    @property
    def description(self):
        """
        Return the description of this VM firewall.
        """
        return self._vm_firewall.description

    def delete(self):
        """
        Delete this VM firewall.
        """
        return self._vm_firewall.delete()


class BaseVMFirewallRuleContainer(BasePageableObjectMixin,
                                  VMFirewallRuleContainer):

    def __init__(self, provider, firewall):
        self.__provider = provider
        self.firewall = firewall

    @property
    def _provider(self):
        return self.__provider

    def get(self, rule_id):
        matches = [rule for rule in self if rule.id == rule_id]
        if matches:
            return matches[0]
        else:
            return None

    def find(self, **kwargs):
        obj_list = self
        filters = ['name', 'direction', 'protocol', 'from_port', 'to_port',
                   'cidr', 'src_dest_fw', 'src_dest_fw_id']
        matches = cb_helpers.generic_find(filters, kwargs, obj_list)
        return ClientPagedResultList(self._provider, list(matches))

    def delete(self, rule_id):
        rule = self.get(rule_id)
        if rule:
            rule.delete()


class BaseVMFirewallRule(BaseCloudResource, VMFirewallRule):

    def __init__(self, parent_fw, rule):
        # pylint:disable=protected-access
        super(BaseVMFirewallRule, self).__init__(
            parent_fw._provider)
        self.firewall = parent_fw
        self._rule = rule

        # Cache name
        self._name = "{0}-{1}-{2}-{3}-{4}-{5}".format(
            self.direction, self.protocol, self.from_port, self.to_port,
            self.cidr, self.src_dest_fw_id).lower()

    @property
    def name(self):
        return self._name

    def __repr__(self):
        return ("<{0}: id: {1}; direction: {2}; protocol: {3};  from: {4};"
                " to: {5}; cidr: {6}, src_dest_fw: {7}>"
                .format(self.__class__.__name__, self.id, self.direction,
                        self.protocol, self.from_port, self.to_port, self.cidr,
                        self.src_dest_fw_id))

    def __eq__(self, other):
        return (isinstance(other, VMFirewallRule) and
                self.direction == other.direction and
                self.protocol == other.protocol and
                self.from_port == other.from_port and
                self.to_port == other.to_port and
                self.cidr == other.cidr and
                self.src_dest_fw_id == other.src_dest_fw_id)

    def __ne__(self, other):
        return not self.__eq__(other)

    def __hash__(self):
        """
        Return a hash-based interpretation of all of the object's field values.

        This is requeried for operations on hashed collections including
        ``set``, ``frozenset``, and ``dict``.
        """
        return hash("{0}{1}{2}{3}{4}{5}".format(
            self.direction, self.protocol, self.from_port, self.to_port,
            self.cidr, self.src_dest_fw_id))

    def to_json(self):
        attr = inspect.getmembers(self, lambda a: not (inspect.isroutine(a)))
        js = {k: v for (k, v) in attr if not k.startswith('_')}
        js['src_dest_fw'] = self.src_dest_fw_id
        js['firewall'] = self.firewall.id
        return js

    @property
    def parent(self):
        return self._parent


class BasePlacementZone(BaseCloudResource, PlacementZone):

    def __init__(self, provider):
        super(BasePlacementZone, self).__init__(provider)

    def __eq__(self, other):
        return (isinstance(other, PlacementZone) and
                # pylint:disable=protected-access
                self._provider == other._provider and
                self.id == other.id)


class BaseRegion(BaseCloudResource, Region):

    def __init__(self, provider):
        super(BaseRegion, self).__init__(provider)

    def __eq__(self, other):
        return (isinstance(other, Region) and
                # pylint:disable=protected-access
                self._provider == other._provider and
                self.id == other.id)

    def to_json(self):
        attr = inspect.getmembers(self, lambda a: not(inspect.isroutine(a)))
        js = {k: v for(k, v) in attr if not k.startswith('_')}
        js['zones'] = [z.id for z in self.zones]
        return js


class BaseBucketObject(BaseCloudResource, BucketObject):

    # Regular expression for valid bucket keys.
    # They, must match the following criteria: http://docs.aws.amazon.com/"
    # AmazonS3/latest/dev/UsingMetadata.html#object-key-guidelines
    #
    # Note: The following regex is based on: https://stackoverflow.com/question
    # s/537772/what-is-the-most-correct-regular-expression-for-a-unix-file-path
    CB_NAME_PATTERN = re.compile(r"[^\0]+")

    def __init__(self, provider):
        super(BaseBucketObject, self).__init__(provider)

    @staticmethod
    def is_valid_resource_name(name):
        return (True if BaseBucketObject.CB_NAME_PATTERN.match(name)
                else False)

    @staticmethod
    def assert_valid_resource_name(name):
        if not BaseBucketObject.is_valid_resource_name(name):
            log.debug("InvalidLabelException raised on %s", name,
                      exc_info=True)
            raise InvalidLabelException(
                u"Invalid object name: %s. Name must match criteria defined "
                "in: http://docs.aws.amazon.com/AmazonS3/latest/dev/UsingMeta"
                "data.html#object-key-guidelines" % name)

    def save_content(self, target_stream):
        shutil.copyfileobj(self.iter_content(), target_stream)

    def __eq__(self, other):
        return (isinstance(other, BucketObject) and
                # pylint:disable=protected-access
                self._provider == other._provider and
                self.id == other.id and
                # check from most to least likely mutables
                self.name == other.name)

<<<<<<< HEAD
    def __repr__(self):
        return "<CB-{0}: {1} ({2})>".format(self.__class__.__name__,
                                            self.name, self.id)

=======
>>>>>>> 2214bb82

class BaseBucket(BaseCloudResource, Bucket):

    def __init__(self, provider):
        super(BaseBucket, self).__init__(provider)

    def __eq__(self, other):
        return (isinstance(other, Bucket) and
                # pylint:disable=protected-access
                self._provider == other._provider and
                self.id == other.id and
                # check from most to least likely mutables
                self.name == other.name)

<<<<<<< HEAD
    def __repr__(self):
        return "<CB-{0}: {1} ({2})>".format(self.__class__.__name__,
                                            self.name, self.id)

=======
>>>>>>> 2214bb82

class BaseBucketContainer(BasePageableObjectMixin, BucketContainer):

    def __init__(self, provider, bucket):
        self.__provider = provider
        self.bucket = bucket

    @property
    def _provider(self):
        return self.__provider


class BaseGatewayContainer(GatewayContainer, BasePageableObjectMixin):

    def __init__(self, provider, network):
        self._network = network
        self._provider = provider


class BaseNetwork(BaseCloudResource, BaseObjectLifeCycleMixin, Network):

    CB_DEFAULT_NETWORK_LABEL = os.environ.get('CB_DEFAULT_NETWORK_LABEL',
                                              'cloudbridge-net')

    def __init__(self, provider):
        super(BaseNetwork, self).__init__(provider)

<<<<<<< HEAD
    def __repr__(self):
        return "<CB-{0}: {1} ({2})>".format(self.__class__.__name__,
                                            self.id, self.name)

    @staticmethod
    def cidr_blocks_overlap(block1, block2):
        common_length = min(int(block1.split('/')[1]),
                            int(block2.split('/')[1]))

        p1 = [format(int(b), '08b') for b in block1.split('/')[0].split('.')]
        prefix1 = ''.join(p1)[:common_length]

        p2 = [format(int(b), '08b') for b in block2.split('/')[0].split('.')]
        prefix2 = ''.join(p2)[:common_length]

        return prefix1 == prefix2

=======
>>>>>>> 2214bb82
    def wait_till_ready(self, timeout=None, interval=None):
        self.wait_for(
            [NetworkState.AVAILABLE],
            terminal_states=[NetworkState.ERROR],
            timeout=timeout,
            interval=interval)

    def create_subnet(self, label, cidr_block, zone=None):
        return self._provider.networking.subnets.create(
            label=label, network=self, cidr_block=cidr_block, zone=zone)

    def __eq__(self, other):
        return (isinstance(other, Network) and
                # pylint:disable=protected-access
                self._provider == other._provider and
                self.id == other.id)


class BaseSubnet(BaseCloudResource, BaseObjectLifeCycleMixin, Subnet):

    CB_DEFAULT_SUBNET_LABEL = os.environ.get('CB_DEFAULT_SUBNET_LABEL',
                                             'cloudbridge-subnet')

    def __init__(self, provider):
        super(BaseSubnet, self).__init__(provider)

    def __eq__(self, other):
        return (isinstance(other, Subnet) and
                # pylint:disable=protected-access
                self._provider == other._provider and
                self.id == other.id)

    @property
    def network(self):
        return self._provider.networking.networks.get(self.network_id)

    def wait_till_ready(self, timeout=None, interval=None):
        self.wait_for(
            [SubnetState.AVAILABLE],
            terminal_states=[SubnetState.ERROR],
            timeout=timeout,
            interval=interval)


class BaseFloatingIPContainer(FloatingIPContainer, BasePageableObjectMixin):

    def __init__(self, provider, gateway):
        self.__provider = provider
        self.gateway = gateway

    @property
    def _provider(self):
        return self.__provider

    def find(self, **kwargs):
        obj_list = self
        filters = ['name', 'public_ip']
        matches = cb_helpers.generic_find(filters, kwargs, obj_list)
        return ClientPagedResultList(self._provider, list(matches))

    def delete(self, fip_id):
        floating_ip = self.get(fip_id)
        if floating_ip:
            floating_ip.delete()


class BaseFloatingIP(BaseCloudResource, BaseObjectLifeCycleMixin, FloatingIP):

    def __init__(self, provider):
        super(BaseFloatingIP, self).__init__(provider)

    @property
    def name(self):
        return self.public_ip

    @property
    def state(self):
        return (FloatingIpState.IN_USE if self.in_use
                else FloatingIpState.AVAILABLE)

    def wait_till_ready(self, timeout=None, interval=None):
        self.wait_for(
            [FloatingIpState.AVAILABLE, FloatingIpState.IN_USE],
            terminal_states=[FloatingIpState.ERROR],
            timeout=timeout,
            interval=interval)

    def __eq__(self, other):
        return (isinstance(other, FloatingIP) and
                # pylint:disable=protected-access
                self._provider == other._provider and
                self.id == other.id)


class BaseRouter(BaseCloudResource, Router):

    CB_DEFAULT_ROUTER_LABEL = os.environ.get('CB_DEFAULT_ROUTER_LABEL',
                                             'cloudbridge-router')

    def __init__(self, provider):
        super(BaseRouter, self).__init__(provider)

    def __eq__(self, other):
        return (isinstance(other, Router) and
                # pylint:disable=protected-access
                self._provider == other._provider and
                self.id == other.id)


class BaseInternetGateway(BaseCloudResource, BaseObjectLifeCycleMixin,
                          InternetGateway):

    CB_DEFAULT_INET_GATEWAY_NAME = cb_helpers.get_env(
        'CB_DEFAULT_INET_GATEWAY_NAME', 'cloudbridge-inetgateway')

    def __init__(self, provider):
        super(BaseInternetGateway, self).__init__(provider)
        self.__provider = provider

    def __eq__(self, other):
        return (isinstance(other, InternetGateway) and
                # pylint:disable=protected-access
                self._provider == other._provider and
                self.id == other.id)

    def wait_till_ready(self, timeout=None, interval=None):
        self.wait_for(
            [GatewayState.AVAILABLE],
            terminal_states=[GatewayState.ERROR, GatewayState.UNKNOWN],
            timeout=timeout,
            interval=interval)<|MERGE_RESOLUTION|>--- conflicted
+++ resolved
@@ -532,12 +532,6 @@
         #  multiple providers.
         self._key_pair.delete()
 
-<<<<<<< HEAD
-    def __repr__(self):
-        return "<CBKeyPair: {0} ({1})>".format(self.name, self.id)
-
-=======
->>>>>>> 2214bb82
 
 class BaseVMFirewall(BaseCloudResource, VMFirewall):
 
@@ -748,13 +742,6 @@
                 # check from most to least likely mutables
                 self.name == other.name)
 
-<<<<<<< HEAD
-    def __repr__(self):
-        return "<CB-{0}: {1} ({2})>".format(self.__class__.__name__,
-                                            self.name, self.id)
-
-=======
->>>>>>> 2214bb82
 
 class BaseBucket(BaseCloudResource, Bucket):
 
@@ -769,13 +756,6 @@
                 # check from most to least likely mutables
                 self.name == other.name)
 
-<<<<<<< HEAD
-    def __repr__(self):
-        return "<CB-{0}: {1} ({2})>".format(self.__class__.__name__,
-                                            self.name, self.id)
-
-=======
->>>>>>> 2214bb82
 
 class BaseBucketContainer(BasePageableObjectMixin, BucketContainer):
 
@@ -802,11 +782,6 @@
 
     def __init__(self, provider):
         super(BaseNetwork, self).__init__(provider)
-
-<<<<<<< HEAD
-    def __repr__(self):
-        return "<CB-{0}: {1} ({2})>".format(self.__class__.__name__,
-                                            self.id, self.name)
 
     @staticmethod
     def cidr_blocks_overlap(block1, block2):
@@ -821,8 +796,6 @@
 
         return prefix1 == prefix2
 
-=======
->>>>>>> 2214bb82
     def wait_till_ready(self, timeout=None, interval=None):
         self.wait_for(
             [NetworkState.AVAILABLE],
