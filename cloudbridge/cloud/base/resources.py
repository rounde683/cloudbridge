"""
Base implementation for data objects exposed through a provider or service
"""
import inspect
import itertools
import logging
import os
import re
import shutil
import time

from cloudbridge.cloud.interfaces.exceptions \
    import InvalidConfigurationException
from cloudbridge.cloud.interfaces.exceptions import InvalidNameException
from cloudbridge.cloud.interfaces.exceptions import WaitStateException
from cloudbridge.cloud.interfaces.resources import AttachmentInfo
from cloudbridge.cloud.interfaces.resources import Bucket
from cloudbridge.cloud.interfaces.resources import BucketContainer
from cloudbridge.cloud.interfaces.resources import BucketObject
from cloudbridge.cloud.interfaces.resources import CloudResource
from cloudbridge.cloud.interfaces.resources import FloatingIP
from cloudbridge.cloud.interfaces.resources import GatewayState
from cloudbridge.cloud.interfaces.resources import Instance
from cloudbridge.cloud.interfaces.resources import InstanceState
from cloudbridge.cloud.interfaces.resources import InternetGateway
from cloudbridge.cloud.interfaces.resources import KeyPair
from cloudbridge.cloud.interfaces.resources import LaunchConfig
from cloudbridge.cloud.interfaces.resources import MachineImage
from cloudbridge.cloud.interfaces.resources import MachineImageState
from cloudbridge.cloud.interfaces.resources import Network
from cloudbridge.cloud.interfaces.resources import NetworkState
from cloudbridge.cloud.interfaces.resources import ObjectLifeCycleMixin
from cloudbridge.cloud.interfaces.resources import PageableObjectMixin
from cloudbridge.cloud.interfaces.resources import PlacementZone
from cloudbridge.cloud.interfaces.resources import Region
from cloudbridge.cloud.interfaces.resources import ResultList
from cloudbridge.cloud.interfaces.resources import Router
from cloudbridge.cloud.interfaces.resources import Snapshot
from cloudbridge.cloud.interfaces.resources import SnapshotState
from cloudbridge.cloud.interfaces.resources import Subnet
from cloudbridge.cloud.interfaces.resources import SubnetState
from cloudbridge.cloud.interfaces.resources import VMFirewall
from cloudbridge.cloud.interfaces.resources import VMFirewallRule
from cloudbridge.cloud.interfaces.resources import VMFirewallRuleContainer
from cloudbridge.cloud.interfaces.resources import VMType
from cloudbridge.cloud.interfaces.resources import Volume
from cloudbridge.cloud.interfaces.resources import VolumeState

import six

log = logging.getLogger(__name__)


class BaseCloudResource(CloudResource):
    """
    Base implementation of a CloudBridge Resource.
    """

    # Regular expression for valid cloudbridge resource names.
    # They, must match the same criteria as GCE labels.
    # as discussed here: https://github.com/gvlproject/cloudbridge/issues/55
    #
    # NOTE: The following regex is based on GCEs internal validation logic,
    # and is significantly complex to allow for international characters.
    CB_NAME_PATTERN = re.compile(six.u(
        r"^[\u0061-\u007A\u00B5\u00DF-\u00F6\u00F8-\u00FF\u0101\u0103\u0105"
        "\u0107\u0109\u010B\u010D\u010F\u0111\u0113\u0115\u0117\u0119\u011B"
        "\u011D\u011F\u0121\u0123\u0125\u0127\u0129\u012B\u012D\u012F\u0131"
        "\u0133\u0135\u0137\u0138\u013A\u013C\u013E\u0140\u0142\u0144\u0146"
        "\u0148\u0149\u014B\u014D\u014F\u0151\u0153\u0155\u0157\u0159\u015B"
        "\u015D\u015F\u0161\u0163\u0165\u0167\u0169\u016B\u016D\u016F\u0171"
        "\u0173\u0175\u0177\u017A\u017C\u017E-\u0180\u0183\u0185\u0188\u018C"
        "\u018D\u0192\u0195\u0199-\u019B\u019E\u01A1\u01A3\u01A5\u01A8\u01AA"
        "\u01AB\u01AD\u01B0\u01B4\u01B6\u01B9\u01BA\u01BD-\u01BF\u01C6\u01C9"
        "\u01CC\u01CE\u01D0\u01D2\u01D4\u01D6\u01D8\u01DA\u01DC\u01DD\u01DF"
        "\u01E1\u01E3\u01E5\u01E7\u01E9\u01EB\u01ED\u01EF\u01F0\u01F3\u01F5"
        "\u01F9\u01FB\u01FD\u01FF\u0201\u0203\u0205\u0207\u0209\u020B\u020D"
        "\u020F\u0211\u0213\u0215\u0217\u0219\u021B\u021D\u021F\u0221\u0223"
        "\u0225\u0227\u0229\u022B\u022D\u022F\u0231\u0233-\u0239\u023C\u023F"
        "\u0240\u0242\u0247\u0249\u024B\u024D\u024F-\u0293\u0295-\u02AF\u0371"
        "\u0373\u0377\u037B-\u037D\u0390\u03AC-\u03CE\u03D0\u03D1\u03D5-"
        "\u03D7\u03D9\u03DB\u03DD\u03DF\u03E1\u03E3\u03E5\u03E7\u03E9\u03EB"
        "\u03ED\u03EF-\u03F3\u03F5\u03F8\u03FB\u03FC\u0430-\u045F\u0461\u0463"
        "\u0465\u0467\u0469\u046B\u046D\u046F\u0471\u0473\u0475\u0477\u0479"
        "\u047B\u047D\u047F\u0481\u048B\u048D\u048F\u0491\u0493\u0495\u0497"
        "\u0499\u049B\u049D\u049F\u04A1\u04A3\u04A5\u04A7\u04A9\u04AB\u04AD"
        "\u04AF\u04B1\u04B3\u04B5\u04B7\u04B9\u04BB\u04BD\u04BF\u04C2\u04C4"
        "\u04C6\u04C8\u04CA\u04CC\u04CE\u04CF\u04D1\u04D3\u04D5\u04D7\u04D9"
        "\u04DB\u04DD\u04DF\u04E1\u04E3\u04E5\u04E7\u04E9\u04EB\u04ED\u04EF"
        "\u04F1\u04F3\u04F5\u04F7\u04F9\u04FB\u04FD\u04FF\u0501\u0503\u0505"
        "\u0507\u0509\u050B\u050D\u050F\u0511\u0513\u0515\u0517\u0519\u051B"
        "\u051D\u051F\u0521\u0523\u0525\u0527\u0561-\u0587\u1D00-\u1D2B"
        "\u1D6B-\u1D77\u1D79-\u1D9A\u1E01\u1E03\u1E05\u1E07\u1E09\u1E0B\u1E0D"
        "\u1E0F\u1E11\u1E13\u1E15\u1E17\u1E19\u1E1B\u1E1D\u1E1F\u1E21\u1E23"
        "\u1E25\u1E27\u1E29\u1E2B\u1E2D\u1E2F\u1E31\u1E33\u1E35\u1E37\u1E39"
        "\u1E3B\u1E3D\u1E3F\u1E41\u1E43\u1E45\u1E47\u1E49\u1E4B\u1E4D\u1E4F"
        "\u1E51\u1E53\u1E55\u1E57\u1E59\u1E5B\u1E5D\u1E5F\u1E61\u1E63\u1E65"
        "\u1E67\u1E69\u1E6B\u1E6D\u1E6F\u1E71\u1E73\u1E75\u1E77\u1E79\u1E7B"
        "\u1E7D\u1E7F\u1E81\u1E83\u1E85\u1E87\u1E89\u1E8B\u1E8D\u1E8F\u1E91"
        "\u1E93\u1E95-\u1E9D\u1E9F\u1EA1\u1EA3\u1EA5\u1EA7\u1EA9\u1EAB\u1EAD"
        "\u1EAF\u1EB1\u1EB3\u1EB5\u1EB7\u1EB9\u1EBB\u1EBD\u1EBF\u1EC1\u1EC3"
        "\u1EC5\u1EC7\u1EC9\u1ECB\u1ECD\u1ECF\u1ED1\u1ED3\u1ED5\u1ED7\u1ED9"
        "\u1EDB\u1EDD\u1EDF\u1EE1\u1EE3\u1EE5\u1EE7\u1EE9\u1EEB\u1EED\u1EEF"
        "\u1EF1\u1EF3\u1EF5\u1EF7\u1EF9\u1EFB\u1EFD\u1EFF-\u1F07\u1F10-\u1F15"
        "\u1F20-\u1F27\u1F30-\u1F37\u1F40-\u1F45\u1F50-\u1F57\u1F60-\u1F67"
        "\u1F70-\u1F7D\u1F80-\u1F87\u1F90-\u1F97\u1FA0-\u1FA7\u1FB0-\u1FB4"
        "\u1FB6\u1FB7\u1FBE\u1FC2-\u1FC4\u1FC6\u1FC7\u1FD0-\u1FD3\u1FD6\u1FD7"
        "\u1FE0-\u1FE7\u1FF2-\u1FF4\u1FF6\u1FF7\u210A\u210E\u210F\u2113\u212F"
        "\u2134\u2139\u213C\u213D\u2146-\u2149\u214E\u2184\u2C30-\u2C5E\u2C61"
        "\u2C65\u2C66\u2C68\u2C6A\u2C6C\u2C71\u2C73\u2C74\u2C76-\u2C7B\u2C81"
        "\u2C83\u2C85\u2C87\u2C89\u2C8B\u2C8D\u2C8F\u2C91\u2C93\u2C95\u2C97"
        "\u2C99\u2C9B\u2C9D\u2C9F\u2CA1\u2CA3\u2CA5\u2CA7\u2CA9\u2CAB\u2CAD"
        "\u2CAF\u2CB1\u2CB3\u2CB5\u2CB7\u2CB9\u2CBB\u2CBD\u2CBF\u2CC1\u2CC3"
        "\u2CC5\u2CC7\u2CC9\u2CCB\u2CCD\u2CCF\u2CD1\u2CD3\u2CD5\u2CD7\u2CD9"
        "\u2CDB\u2CDD\u2CDF\u2CE1\u2CE3\u2CE4\u2CEC\u2CEE\u2CF3\u2D00-\u2D25"
        "\u2D27\u2D2D\uA641\uA643\uA645\uA647\uA649\uA64B\uA64D\uA64F\uA651"
        "\uA653\uA655\uA657\uA659\uA65B\uA65D\uA65F\uA661\uA663\uA665\uA667"
        "\uA669\uA66B\uA66D\uA681\uA683\uA685\uA687\uA689\uA68B\uA68D\uA68F"
        "\uA691\uA693\uA695\uA697\uA723\uA725\uA727\uA729\uA72B\uA72D\uA72F-"
        "\uA731\uA733\uA735\uA737\uA739\uA73B\uA73D\uA73F\uA741\uA743\uA745"
        "\uA747\uA749\uA74B\uA74D\uA74F\uA751\uA753\uA755\uA757\uA759\uA75B"
        "\uA75D\uA75F\uA761\uA763\uA765\uA767\uA769\uA76B\uA76D\uA76F\uA771-"
        "\uA778\uA77A\uA77C\uA77F\uA781\uA783\uA785\uA787\uA78C\uA78E\uA791"
        "\uA793\uA7A1\uA7A3\uA7A5\uA7A7\uA7A9\uA7FA\uFB00-\uFB06\uFB13-\uFB17"
        "\uFF41-\uFF5A\u00AA\u00BA\u01BB\u01C0-\u01C3\u0294\u05D0-\u05EA"
        "\u05F0-\u05F2\u0620-\u063F\u0641-\u064A\u066E\u066F\u0671-\u06D3"
        "\u06D5\u06EE\u06EF\u06FA-\u06FC\u06FF\u0710\u0712-\u072F\u074D-"
        "\u07A5\u07B1\u07CA-\u07EA\u0800-\u0815\u0840-\u0858\u08A0\u08A2-"
        "\u08AC\u0904-\u0939\u093D\u0950\u0958-\u0961\u0972-\u0977\u0979-"
        "\u097F\u0985-\u098C\u098F\u0990\u0993-\u09A8\u09AA-\u09B0\u09B2"
        "\u09B6-\u09B9\u09BD\u09CE\u09DC\u09DD\u09DF-\u09E1\u09F0\u09F1"
        "\u0A05-\u0A0A\u0A0F\u0A10\u0A13-\u0A28\u0A2A-\u0A30\u0A32\u0A33"
        "\u0A35\u0A36\u0A38\u0A39\u0A59-\u0A5C\u0A5E\u0A72-\u0A74\u0A85-"
        "\u0A8D\u0A8F-\u0A91\u0A93-\u0AA8\u0AAA-\u0AB0\u0AB2\u0AB3\u0AB5-"
        "\u0AB9\u0ABD\u0AD0\u0AE0\u0AE1\u0B05-\u0B0C\u0B0F\u0B10\u0B13-"
        "\u0B28\u0B2A-\u0B30\u0B32\u0B33\u0B35-\u0B39\u0B3D\u0B5C\u0B5D"
        "\u0B5F-\u0B61\u0B71\u0B83\u0B85-\u0B8A\u0B8E-\u0B90\u0B92-\u0B95"
        "\u0B99\u0B9A\u0B9C\u0B9E\u0B9F\u0BA3\u0BA4\u0BA8-\u0BAA\u0BAE-"
        "\u0BB9\u0BD0\u0C05-\u0C0C\u0C0E-\u0C10\u0C12-\u0C28\u0C2A-\u0C33"
        "\u0C35-\u0C39\u0C3D\u0C58\u0C59\u0C60\u0C61\u0C85-\u0C8C\u0C8E-"
        "\u0C90\u0C92-\u0CA8\u0CAA-\u0CB3\u0CB5-\u0CB9\u0CBD\u0CDE\u0CE0"
        "\u0CE1\u0CF1\u0CF2\u0D05-\u0D0C\u0D0E-\u0D10\u0D12-\u0D3A\u0D3D"
        "\u0D4E\u0D60\u0D61\u0D7A-\u0D7F\u0D85-\u0D96\u0D9A-\u0DB1\u0DB3-"
        "\u0DBB\u0DBD\u0DC0-\u0DC6\u0E01-\u0E30\u0E32\u0E33\u0E40-\u0E45"
        "\u0E81\u0E82\u0E84\u0E87\u0E88\u0E8A\u0E8D\u0E94-\u0E97\u0E99-"
        "\u0E9F\u0EA1-\u0EA3\u0EA5\u0EA7\u0EAA\u0EAB\u0EAD-\u0EB0\u0EB2"
        "\u0EB3\u0EBD\u0EC0-\u0EC4\u0EDC-\u0EDF\u0F00\u0F40-\u0F47\u0F49-"
        "\u0F6C\u0F88-\u0F8C\u1000-\u102A\u103F\u1050-\u1055\u105A-\u105D"
        "\u1061\u1065\u1066\u106E-\u1070\u1075-\u1081\u108E\u10D0-\u10FA"
        "\u10FD-\u1248\u124A-\u124D\u1250-\u1256\u1258\u125A-\u125D\u1260-"
        "\u1288\u128A-\u128D\u1290-\u12B0\u12B2-\u12B5\u12B8-\u12BE\u12C0"
        "\u12C2-\u12C5\u12C8-\u12D6\u12D8-\u1310\u1312-\u1315\u1318-\u135A"
        "\u1380-\u138F\u13A0-\u13F4\u1401-\u166C\u166F-\u167F\u1681-\u169A"
        "\u16A0-\u16EA\u1700-\u170C\u170E-\u1711\u1720-\u1731\u1740-\u1751"
        "\u1760-\u176C\u176E-\u1770\u1780-\u17B3\u17DC\u1820-\u1842\u1844-"
        "\u1877\u1880-\u18A8\u18AA\u18B0-\u18F5\u1900-\u191C\u1950-\u196D"
        "\u1970-\u1974\u1980-\u19AB\u19C1-\u19C7\u1A00-\u1A16\u1A20-\u1A54"
        "\u1B05-\u1B33\u1B45-\u1B4B\u1B83-\u1BA0\u1BAE\u1BAF\u1BBA-\u1BE5"
        "\u1C00-\u1C23\u1C4D-\u1C4F\u1C5A-\u1C77\u1CE9-\u1CEC\u1CEE-\u1CF1"
        "\u1CF5\u1CF6\u2135-\u2138\u2D30-\u2D67\u2D80-\u2D96\u2DA0-\u2DA6"
        "\u2DA8-\u2DAE\u2DB0-\u2DB6\u2DB8-\u2DBE\u2DC0-\u2DC6\u2DC8-\u2DCE"
        "\u2DD0-\u2DD6\u2DD8-\u2DDE\u3006\u303C\u3041-\u3096\u309F\u30A1-"
        "\u30FA\u30FF\u3105-\u312D\u3131-\u318E\u31A0-\u31BA\u31F0-\u31FF"
        "\u3400-\u4DB5\u4E00-\u9FCC\uA000-\uA014\uA016-\uA48C\uA4D0-\uA4F7"
        "\uA500-\uA60B\uA610-\uA61F\uA62A\uA62B\uA66E\uA6A0-\uA6E5\uA7FB-"
        "\uA801\uA803-\uA805\uA807-\uA80A\uA80C-\uA822\uA840-\uA873\uA882-"
        "\uA8B3\uA8F2-\uA8F7\uA8FB\uA90A-\uA925\uA930-\uA946\uA960-\uA97C"
        "\uA984-\uA9B2\uAA00-\uAA28\uAA40-\uAA42\uAA44-\uAA4B\uAA60-\uAA6F"
        "\uAA71-\uAA76\uAA7A\uAA80-\uAAAF\uAAB1\uAAB5\uAAB6\uAAB9-\uAABD"
        "\uAAC0\uAAC2\uAADB\uAADC\uAAE0-\uAAEA\uAAF2\uAB01-\uAB06\uAB09-"
        "\uAB0E\uAB11-\uAB16\uAB20-\uAB26\uAB28-\uAB2E\uABC0-\uABE2\uAC00-"
        "\uD7A3\uD7B0-\uD7C6\uD7CB-\uD7FB\uF900-\uFA6D\uFA70-\uFAD9\uFB1D"
        "\uFB1F-\uFB28\uFB2A-\uFB36\uFB38-\uFB3C\uFB3E\uFB40\uFB41\uFB43"
        "\uFB44\uFB46-\uFBB1\uFBD3-\uFD3D\uFD50-\uFD8F\uFD92-\uFDC7\uFDF0-"
        "\uFDFB\uFE70-\uFE74\uFE76-\uFEFC\uFF66-\uFF6F\uFF71-\uFF9D\uFFA0-"
        "\uFFBE\uFFC2-\uFFC7\uFFCA-\uFFCF\uFFD2-\uFFD7\uFFDA-\uFFDC\u0030-"
        "\u0039\u00B2\u00B3\u00B9\u00BC-\u00BE\u0660-\u0669\u06F0-\u06F9"
        "\u07C0-\u07C9\u0966-\u096F\u09E6-\u09EF\u09F4-\u09F9\u0A66-\u0A6F"
        "\u0AE6-\u0AEF\u0B66-\u0B6F\u0B72-\u0B77\u0BE6-\u0BF2\u0C66-\u0C6F"
        "\u0C78-\u0C7E\u0CE6-\u0CEF\u0D66-\u0D75\u0E50-\u0E59\u0ED0-\u0ED9"
        "\u0F20-\u0F33\u1040-\u1049\u1090-\u1099\u1369-\u137C\u16EE-\u16F0"
        "\u17E0-\u17E9\u17F0-\u17F9\u1810-\u1819\u1946-\u194F\u19D0-\u19DA"
        "\u1A80-\u1A89\u1A90-\u1A99\u1B50-\u1B59\u1BB0-\u1BB9\u1C40-\u1C49"
        "\u1C50-\u1C59\u2070\u2074-\u2079\u2080-\u2089\u2150-\u2182\u2185-"
        "\u2189\u2460-\u249B\u24EA-\u24FF\u2776-\u2793\u2CFD\u3007\u3021-"
        "\u3029\u3038-\u303A\u3192-\u3195\u3220-\u3229\u3248-\u324F\u3251-"
        "\u325F\u3280-\u3289\u32B1-\u32BF\uA620-\uA629\uA6E6-\uA6EF\uA830-"
        "\uA835\uA8D0-\uA8D9\uA900-\uA909\uA9D0-\uA9D9\uAA50-\uAA59\uABF0-"
        "\uABF9\uFF10-\uFF19_-]{0,63}$"), re.UNICODE)

    def __init__(self, provider):
        self.__provider = provider

    @staticmethod
    def is_valid_resource_name(name):
        return True if BaseCloudResource.CB_NAME_PATTERN.match(name) else False

    @staticmethod
    def assert_valid_resource_name(name):
        if not BaseCloudResource.is_valid_resource_name(name):
            log.debug("InvalidNameException raised on %s", name, exc_info=True)
            raise InvalidNameException(
                u"Invalid name: %s. Name must be at most 63 characters "
                "long and consist of lowercase letters, numbers, "
                "underscores, dashes or international characters" % name)

    @property
    def _provider(self):
        return self.__provider

    def to_json(self):
        # Get all attributes but filter methods and private/magic ones
        attr = inspect.getmembers(self, lambda a: not(inspect.isroutine(a)))
        js = {k: v for(k, v) in attr if not k.startswith('_')}
        return js


class BaseObjectLifeCycleMixin(ObjectLifeCycleMixin):
    """
    A base implementation of an ObjectLifeCycleMixin.
    This base implementation has an implementation of wait_for
    which refreshes the object's state till the desired ready states
    are reached. Subclasses must still implement the wait_till_ready
    method, since the desired ready states are object specific.
    """

    def wait_for(self, target_states, terminal_states=None, timeout=None,
                 interval=None):
        if timeout is None:
            timeout = self._provider.config.default_wait_timeout
        if interval is None:
            interval = self._provider.config.default_wait_interval

        assert timeout >= 0
        assert interval >= 0
        assert timeout >= interval

        end_time = time.time() + timeout

        while self.state not in target_states:
            if self.state in (terminal_states or []):
                raise WaitStateException(
                    "Object: {0} is in state: {1} which is a terminal state"
                    " and cannot be waited on.".format(self, self.state))
            else:
                log.debug(
                    "Object %s is in state: %s. Waiting another %s"
                    " seconds to reach target state(s): %s...",
                    self,
                    self.state,
                    int(end_time - time.time()),
                    target_states)
                time.sleep(interval)
                if time.time() > end_time:
                    raise WaitStateException(
                        "Waited too long for object: {0} to become ready. It's"
                        " still in state: {1}".format(self, self.state))
            self.refresh()
        log.debug("Object: %s successfully reached target state: %s",
                  self, self.state)
        return True


class BaseResultList(ResultList):

    def __init__(
            self, is_truncated, marker, supports_total, total=None, data=None):
        # call list constructor
        super(BaseResultList, self).__init__(data or [])
        self._marker = marker
        self._is_truncated = is_truncated
        self._supports_total = True if supports_total else False
        self._total = total

    @property
    def marker(self):
        return self._marker

    @property
    def is_truncated(self):
        return self._is_truncated

    @property
    def supports_total(self):
        return self._supports_total

    @property
    def total_results(self):
        return self._total


class ServerPagedResultList(BaseResultList):
    """
    This is a convenience class that extends the :class:`BaseResultList` class
    and provides a server side implementation of paging. It is meant for use by
    provider developers and is not meant for direct use by end-users.
    This class can be used to wrap a partial result list when an operation
    supports server side paging.
    """

    @property
    def supports_server_paging(self):
        return True

    @property
    def data(self):
        raise NotImplementedError(
            "ServerPagedResultLists do not support the data property")


class ClientPagedResultList(BaseResultList):
    """
    This is a convenience class that extends the :class:`BaseResultList` class
    and provides a client side implementation of paging. It is meant for use by
    provider developers and is not meant for direct use by end-users.
    This class can be used to wrap a full result list when an operation does
    not support server side paging. This class will then provide a paged view
    of the full result set entirely on the client side.
    """

    def __init__(self, provider, objects, limit=None, marker=None):
        self._objects = objects
        limit = limit or provider.config.default_result_limit
        total_size = len(objects)
        if marker:
            from_marker = itertools.dropwhile(
                lambda obj: not obj.id == marker, objects)
            # skip one past the marker
            next(from_marker, None)
            objects = list(from_marker)
        is_truncated = len(objects) > limit
        results = list(itertools.islice(objects, limit))
        super(ClientPagedResultList, self).__init__(
            is_truncated,
            results[-1].id if is_truncated else None,
            True, total=total_size,
            data=results)

    @property
    def supports_server_paging(self):
        return False

    @property
    def data(self):
        return self._objects


class BasePageableObjectMixin(PageableObjectMixin):
    """
    A mixin to provide iteration capability for a class
    that support a list(limit, marker) method.
    """

    def __iter__(self):
        result_list = self.list()
        if result_list.supports_server_paging:
            for result in result_list:
                yield result
            while result_list.is_truncated:
                result_list = self.list(marker=result_list.marker)
                for result in result_list:
                    yield result
        else:
            for result in result_list.data:
                yield result


class BaseVMType(BaseCloudResource, VMType):

    def __init__(self, provider):
        super(BaseVMType, self).__init__(provider)

    def __eq__(self, other):
        return (isinstance(other, VMType) and
                # pylint:disable=protected-access
                self._provider == other._provider and
                self.id == other.id)

    @property
    def size_total_disk(self):
        return self.size_root_disk + self.size_ephemeral_disks

    def __repr__(self):
        return "<CB-{0}: {1} ({2})>".format(self.__class__.__name__,
                                            self.name, self.id)


class BaseInstance(BaseCloudResource, BaseObjectLifeCycleMixin, Instance):

    def __init__(self, provider):
        super(BaseInstance, self).__init__(provider)

    def __eq__(self, other):
        return (isinstance(other, Instance) and
                # pylint:disable=protected-access
                self._provider == other._provider and
                self.id == other.id and
                # check from most to least likely mutables
                self.state == other.state and
                self.name == other.name and
                self.vm_firewalls == other.vm_firewalls and
                self.public_ips == other.public_ips and
                self.private_ips == other.private_ips and
                self.image_id == other.image_id)

    def wait_till_ready(self, timeout=None, interval=None):
        self.wait_for(
            [InstanceState.RUNNING],
            terminal_states=[InstanceState.DELETED, InstanceState.ERROR],
            timeout=timeout,
            interval=interval)

    def __repr__(self):
        return "<CB-{0}: {1} ({2})>".format(self.__class__.__name__,
                                            self.name, self.id)


class BaseLaunchConfig(LaunchConfig):

    def __init__(self, provider):
        self.provider = provider
        self.block_devices = []

    class BlockDeviceMapping(object):
        """
        Represents a block device mapping
        """

        def __init__(self, is_volume=False, source=None, is_root=None,
                     size=None, delete_on_terminate=None):
            self.is_volume = is_volume
            self.source = source
            self.is_root = is_root
            self.size = size
            self.delete_on_terminate = delete_on_terminate

    def add_ephemeral_device(self):
        block_device = BaseLaunchConfig.BlockDeviceMapping()
        self.block_devices.append(block_device)

    def add_volume_device(self, source=None, is_root=None, size=None,
                          delete_on_terminate=None):
        block_device = self._validate_volume_device(
            source=source, is_root=is_root, size=size,
            delete_on_terminate=delete_on_terminate)
        log.debug("Appending %s to the block_devices list",
                  block_device)
        self.block_devices.append(block_device)

    def _validate_volume_device(self, source=None, is_root=None,
                                size=None, delete_on_terminate=None):
        """
        Validates a volume based device and throws an
        InvalidConfigurationException if the configuration is incorrect.
        """
        if source is None and not size:
            log.exception("Raised InvalidConfigurationException, no"
                          " size argument specified.")
            raise InvalidConfigurationException(
                "A size must be specified for a blank new volume")

        if source and \
                not isinstance(source, (Snapshot, Volume, MachineImage)):
            log.exception("InvalidConfigurationException raised, "
                          "source argument not specified correctly.")
            raise InvalidConfigurationException(
                "Source must be a Snapshot, Volume, MachineImage or None")
        if size:
            if not isinstance(size, six.integer_types) or not size > 0:
                log.exception("InvalidConfigurationException raised, "
                              " size argument must be greater than 0.")
                raise InvalidConfigurationException(
                    "The size must be None or a number greater than 0")

        if is_root:
            for bd in self.block_devices:
                if bd.is_root:
                    log.exception("InvalidConfigurationException raised,"
                                  "%s has already been marked as root", bd)
                    raise InvalidConfigurationException(
                        "An existing block device: {0} has already been"
                        " marked as root. There can only be one root device.")

        return BaseLaunchConfig.BlockDeviceMapping(
            is_volume=True, source=source, is_root=is_root, size=size,
            delete_on_terminate=delete_on_terminate)


class BaseMachineImage(
        BaseCloudResource, BaseObjectLifeCycleMixin, MachineImage):

    def __init__(self, provider):
        super(BaseMachineImage, self).__init__(provider)

    def __eq__(self, other):
        return (isinstance(other, MachineImage) and
                # pylint:disable=protected-access
                self._provider == other._provider and
                self.id == other.id and
                # check from most to least likely mutables
                self.state == other.state and
                self.name == other.name and
                self.description == other.description)

    def wait_till_ready(self, timeout=None, interval=None):
        self.wait_for(
            [MachineImageState.AVAILABLE],
            terminal_states=[MachineImageState.ERROR],
            timeout=timeout,
            interval=interval)

    def __repr__(self):
        return "<CB-{0}: {1} ({2})>".format(self.__class__.__name__,
                                            self.name, self.id)


class BaseAttachmentInfo(AttachmentInfo):

    def __init__(self, volume, instance_id, device):
        self._volume = volume
        self._instance_id = instance_id
        self._device = device

    @property
    def volume(self):
        return self._volume

    @property
    def instance_id(self):
        return self._instance_id

    @property
    def device(self):
        return self._device


class BaseVolume(BaseCloudResource, BaseObjectLifeCycleMixin, Volume):

    def __init__(self, provider):
        super(BaseVolume, self).__init__(provider)

    def __eq__(self, other):
        return (isinstance(other, Volume) and
                # pylint:disable=protected-access
                self._provider == other._provider and
                self.id == other.id and
                # check from most to least likely mutables
                self.state == other.state and
                self.name == other.name)

    def wait_till_ready(self, timeout=None, interval=None):
        self.wait_for(
            [VolumeState.AVAILABLE],
            terminal_states=[VolumeState.ERROR, VolumeState.DELETED],
            timeout=timeout,
            interval=interval)

    def __repr__(self):
        return "<CB-{0}: {1} ({2})>".format(self.__class__.__name__,
                                            self.name, self.id)


class BaseSnapshot(BaseCloudResource, BaseObjectLifeCycleMixin, Snapshot):

    def __init__(self, provider):
        super(BaseSnapshot, self).__init__(provider)

    def __eq__(self, other):
        return (isinstance(other, Snapshot) and
                # pylint:disable=protected-access
                self._provider == other._provider and
                self.id == other.id and
                # check from most to least likely mutables
                self.state == other.state and
                self.name == other.name)

    def wait_till_ready(self, timeout=None, interval=None):
        self.wait_for(
            [SnapshotState.AVAILABLE],
            terminal_states=[SnapshotState.ERROR],
            timeout=timeout,
            interval=interval)

    def __repr__(self):
        return "<CB-{0}: {1} ({2})>".format(self.__class__.__name__,
                                            self.name, self.id)


class BaseKeyPair(BaseCloudResource, KeyPair):

    def __init__(self, provider, key_pair):
        super(BaseKeyPair, self).__init__(provider)
        self._key_pair = key_pair

    def __eq__(self, other):
        return (isinstance(other, KeyPair) and
                # pylint:disable=protected-access
                self._provider == other._provider and
                self.name == other.name)

    @property
    def id(self):
        """
        Return the id of this key pair.
        """
        return self._key_pair.name

    @property
    def name(self):
        """
        Return the name of this key pair.
        """
        return self._key_pair.name

    def delete(self):
        """
        Delete this KeyPair.

        :rtype: bool
        :return: True if successful, otherwise False.
        """
        # This implementation assumes the `delete` method exists across
        #  multiple providers.
        self._key_pair.delete()

    def __repr__(self):
        return "<CBKeyPair: {0} ({1})>".format(self.name, self.id)


class BaseVMFirewall(BaseCloudResource, VMFirewall):

    def __init__(self, provider, vm_firewall):
        super(BaseVMFirewall, self).__init__(provider)
        self._vm_firewall = vm_firewall

    def __eq__(self, other):
        """
        Check if all the defined rules match across both VM firewalls.
        """
        return (isinstance(other, VMFirewall) and
                # pylint:disable=protected-access
                self._provider == other._provider and
                set(self.rules) == set(other.rules))

    def __ne__(self, other):
        return not self.__eq__(other)

    @property
    def id(self):
        """
        Get the ID of this VM firewall.

        :rtype: str
        :return: VM firewall ID
        """
        return self._vm_firewall.id

    @property
    def name(self):
        """
        Return the name of this VM firewall.
        """
        return self._vm_firewall.name

    @property
    def description(self):
        """
        Return the description of this VM firewall.
        """
        return self._vm_firewall.description

    def delete(self):
        """
        Delete this VM firewall.
        """
        return self._vm_firewall.delete()

    def __repr__(self):
        return "<CB-{0}: {1} ({2})>".format(self.__class__.__name__,
                                            self.id, self.name)


class BaseVMFirewallRuleContainer(BasePageableObjectMixin,
                                  VMFirewallRuleContainer):

    def __init__(self, provider, firewall):
        self.__provider = provider
        self.firewall = firewall

    @property
    def _provider(self):
        return self.__provider

    def get(self, rule_id):
        matches = [rule for rule in self if rule.id == rule_id]
        if matches:
            return matches[0]
        else:
            return None

    def find(self, **kwargs):
        matches = self

        def filter_by(prop_name, rules):
            prop_val = kwargs.pop(prop_name, None)
            if prop_val:
                match = [r for r in rules if getattr(r, prop_name) == prop_val]
                return match
            return rules

        matches = filter_by('name', matches)
        matches = filter_by('direction', matches)
        matches = filter_by('protocol', matches)
        matches = filter_by('from_port', matches)
        matches = filter_by('to_port', matches)
        matches = filter_by('cidr', matches)
        matches = filter_by('src_dest_fw', matches)
        matches = filter_by('src_dest_fw_id', matches)
        limit = kwargs.pop('limit', None)
        marker = kwargs.pop('marker', None)

        return ClientPagedResultList(self._provider, matches,
                                     limit=limit, marker=marker)

    def delete(self, rule_id):
        rule = self.get(rule_id)
        if rule:
            rule.delete()


class BaseVMFirewallRule(BaseCloudResource, VMFirewallRule):

    def __init__(self, parent_fw, rule):
        # pylint:disable=protected-access
        super(BaseVMFirewallRule, self).__init__(
            parent_fw._provider)
        self.firewall = parent_fw
        self._rule = rule
<<<<<<< HEAD
        self._parent = parent
=======

        # Cache name
        self._name = "{0}-{1}-{2}-{3}-{4}-{5}".format(
            self.direction, self.protocol, self.from_port, self.to_port,
            self.cidr, self.src_dest_fw_id).lower()

    @property
    def name(self):
        return self._name
>>>>>>> 089166f1

    def __repr__(self):
        return ("<{0}: id: {1}; direction: {2}; protocol: {3};  from: {4};"
                " to: {5}; cidr: {6}, src_dest_fw: {7}>"
                .format(self.__class__.__name__, self.id, self.direction,
                        self.protocol, self.from_port, self.to_port, self.cidr,
                        self.src_dest_fw_id))

    def __eq__(self, other):
        return (isinstance(other, VMFirewallRule) and
                self.direction == other.direction and
                self.protocol == other.protocol and
                self.from_port == other.from_port and
                self.to_port == other.to_port and
                self.cidr == other.cidr and
                self.src_dest_fw_id == other.src_dest_fw_id)

    def __ne__(self, other):
        return not self.__eq__(other)

    def __hash__(self):
        """
        Return a hash-based interpretation of all of the object's field values.

        This is requeried for operations on hashed collections including
        ``set``, ``frozenset``, and ``dict``.
        """
        return hash("{0}{1}{2}{3}{4}{5}".format(
            self.direction, self.protocol, self.from_port, self.to_port,
            self.cidr, self.src_dest_fw_id))

    def to_json(self):
        attr = inspect.getmembers(self, lambda a: not (inspect.isroutine(a)))
        js = {k: v for (k, v) in attr if not k.startswith('_')}
        js['src_dest_fw'] = self.src_dest_fw_id
        js['firewall'] = self.firewall.id
        return js

    @property
    def parent(self):
        return self._parent


class BasePlacementZone(BaseCloudResource, PlacementZone):

    def __init__(self, provider):
        super(BasePlacementZone, self).__init__(provider)

    def __repr__(self):
        return "<CB-{0}: {1}>".format(self.__class__.__name__,
                                      self.id)

    def __eq__(self, other):
        return (isinstance(other, PlacementZone) and
                # pylint:disable=protected-access
                self._provider == other._provider and
                self.id == other.id)


class BaseRegion(BaseCloudResource, Region):

    def __init__(self, provider):
        super(BaseRegion, self).__init__(provider)

    def __repr__(self):
        return "<CB-{0}: {1}>".format(self.__class__.__name__,
                                      self.id)

    def __eq__(self, other):
        return (isinstance(other, Region) and
                # pylint:disable=protected-access
                self._provider == other._provider and
                self.id == other.id)

    def to_json(self):
        attr = inspect.getmembers(self, lambda a: not(inspect.isroutine(a)))
        js = {k: v for(k, v) in attr if not k.startswith('_')}
        js['zones'] = [z.name for z in self.zones]
        return js


class BaseBucketObject(BaseCloudResource, BucketObject):

    # Regular expression for valid bucket keys.
    # They, must match the following criteria: http://docs.aws.amazon.com/"
    # AmazonS3/latest/dev/UsingMetadata.html#object-key-guidelines
    #
    # Note: The following regex is based on: https://stackoverflow.com/question
    # s/537772/what-is-the-most-correct-regular-expression-for-a-unix-file-path
    CB_NAME_PATTERN = re.compile(r"[^\0]+")

    def __init__(self, provider):
        super(BaseBucketObject, self).__init__(provider)

    @staticmethod
    def is_valid_resource_name(name):
        return True if BaseBucketObject.CB_NAME_PATTERN.match(name) else False

    @staticmethod
    def assert_valid_resource_name(name):
        if not BaseBucketObject.is_valid_resource_name(name):
            log.debug("InvalidNameException raised on %s", name, exc_info=True)
            raise InvalidNameException(
                u"Invalid object name: %s. Name must match criteria defined "
                "in: http://docs.aws.amazon.com/AmazonS3/latest/dev/UsingMeta"
                "data.html#object-key-guidelines" % name)

    def save_content(self, target_stream):
        """
        Download this object and write its
        contents to the target_stream.
        """
        shutil.copyfileobj(self.iter_content(), target_stream)

    def __eq__(self, other):
        return (isinstance(other, BucketObject) and
                # pylint:disable=protected-access
                self._provider == other._provider and
                self.id == other.id and
                # check from most to least likely mutables
                self.name == other.name)

    def __repr__(self):
        return "<CB-{0}: {1}>".format(self.__class__.__name__,
                                      self.name)


class BaseBucket(BaseCloudResource, Bucket):

    # Regular expression for valid bucket names.
    # They, must match the following criteria: http://docs.aws.amazon.com/aws
    # cloudtrail/latest/userguide/cloudtrail-s3-bucket-naming-requirements.html
    #
    # NOTE: The following regex is based on: https://stackoverflow.com/questio
    # ns/2063213/regular-expression-for-validating-dns-label-host-name
    CB_NAME_PATTERN = re.compile(r"^(?![0-9]+$)(?!-)[a-z0-9-]{3,63}(?<!-)$")

    def __init__(self, provider):
        super(BaseBucket, self).__init__(provider)

    @staticmethod
    def is_valid_resource_name(name):
        return True if BaseBucket.CB_NAME_PATTERN.match(name) else False

    @staticmethod
    def assert_valid_resource_name(name):
        if not BaseBucket.is_valid_resource_name(name):
            log.debug("Invalid resource name %s", name, exc_info=True)
            raise InvalidNameException(
                u"Invalid bucket name: %s. Name must match criteria defined "
                "in: http://docs.aws.amazon.com/awscloudtrail/latest/userguide"
                "/cloudtrail-s3-bucket-naming-requirements.html" % name)

    def __eq__(self, other):
        return (isinstance(other, Bucket) and
                # pylint:disable=protected-access
                self._provider == other._provider and
                self.id == other.id and
                # check from most to least likely mutables
                self.name == other.name)

    def __repr__(self):
        return "<CB-{0}: {1}>".format(self.__class__.__name__,
                                      self.name)


class BaseBucketContainer(BasePageableObjectMixin, BucketContainer):

    def __init__(self, provider, bucket):
        self.__provider = provider
        self.bucket = bucket

    @property
    def _provider(self):
        return self.__provider


class BaseNetwork(BaseCloudResource, BaseObjectLifeCycleMixin, Network):

    CB_DEFAULT_NETWORK_NAME = os.environ.get('CB_DEFAULT_NETWORK_NAME',
                                             'cloudbridge-net')

    def __init__(self, provider):
        super(BaseNetwork, self).__init__(provider)

    def __repr__(self):
        return "<CB-{0}: {1} ({2})>".format(self.__class__.__name__,
                                            self.id, self.name)

    def wait_till_ready(self, timeout=None, interval=None):
        self.wait_for(
            [NetworkState.AVAILABLE],
            terminal_states=[NetworkState.ERROR],
            timeout=timeout,
            interval=interval)

    def create_subnet(self, name, cidr_block, zone=None):
        return self._provider.networking.subnets.create(
            name=name, network=self, cidr_block=cidr_block, zone=zone)

    def __eq__(self, other):
        return (isinstance(other, Network) and
                # pylint:disable=protected-access
                self._provider == other._provider and
                self.id == other.id)


class BaseSubnet(BaseCloudResource, BaseObjectLifeCycleMixin, Subnet):

    CB_DEFAULT_SUBNET_NAME = os.environ.get('CB_DEFAULT_SUBNET_NAME',
                                            'cloudbridge-subnet')

    def __init__(self, provider):
        super(BaseSubnet, self).__init__(provider)

    def __repr__(self):
        return "<CB-{0}: {1} ({2})>".format(self.__class__.__name__,
                                            self.id, self.name)

    def __eq__(self, other):
        return (isinstance(other, Subnet) and
                # pylint:disable=protected-access
                self._provider == other._provider and
                self.id == other.id)

    def wait_till_ready(self, timeout=None, interval=None):
        self.wait_for(
            [SubnetState.AVAILABLE],
            terminal_states=[SubnetState.ERROR],
            timeout=timeout,
            interval=interval)


class BaseFloatingIP(BaseCloudResource, FloatingIP):

    def __init__(self, provider):
        super(BaseFloatingIP, self).__init__(provider)

    @property
    def name(self):
        """
        VM firewall rules don't support names, so pass
        """
        return self.public_ip

    def __repr__(self):
        return "<CB-{0}: {1} ({2})>".format(self.__class__.__name__,
                                            self.id, self.public_ip)

    def __eq__(self, other):
        return (isinstance(other, FloatingIP) and
                # pylint:disable=protected-access
                self._provider == other._provider and
                self.id == other.id)


class BaseRouter(BaseCloudResource, Router):

    CB_DEFAULT_ROUTER_NAME = os.environ.get('CB_DEFAULT_ROUTER_NAME',
                                            'cloudbridge-router')

    def __init__(self, provider):
        super(BaseRouter, self).__init__(provider)

    def __repr__(self):
        return "<CB-{0}: {1} ({2})>".format(self.__class__.__name__, self.id,
                                            self.name)

    def __eq__(self, other):
        return (isinstance(other, Router) and
                # pylint:disable=protected-access
                self._provider == other._provider and
                self.id == other.id)


class BaseInternetGateway(BaseCloudResource, BaseObjectLifeCycleMixin,
                          InternetGateway):

    CB_DEFAULT_INET_GATEWAY_NAME = os.environ.get(
        'CB_DEFAULT_INET_GATEWAY_NAME', 'cloudbridge-inetgateway')

    def __init__(self, provider):
        super(BaseInternetGateway, self).__init__(provider)

    def __repr__(self):
        return "<CB-{0}: {1} ({2})>".format(self.__class__.__name__, self.id,
                                            self.name)

    def __eq__(self, other):
        return (isinstance(other, InternetGateway) and
                # pylint:disable=protected-access
                self._provider == other._provider and
                self.id == other.id)

    def wait_till_ready(self, timeout=None, interval=None):
        self.wait_for(
            [GatewayState.AVAILABLE],
            terminal_states=[GatewayState.ERROR, GatewayState.UNKNOWN],
            timeout=timeout,
            interval=interval)<|MERGE_RESOLUTION|>--- conflicted
+++ resolved
@@ -736,9 +736,6 @@
             parent_fw._provider)
         self.firewall = parent_fw
         self._rule = rule
-<<<<<<< HEAD
-        self._parent = parent
-=======
 
         # Cache name
         self._name = "{0}-{1}-{2}-{3}-{4}-{5}".format(
@@ -748,7 +745,6 @@
     @property
     def name(self):
         return self._name
->>>>>>> 089166f1
 
     def __repr__(self):
         return ("<{0}: id: {1}; direction: {2}; protocol: {3};  from: {4};"
