--- conflicted
+++ resolved
@@ -466,14 +466,10 @@
             interval=interval)
 
     def delete(self):
-<<<<<<< HEAD
-        self._provider.storage.volumes.delete(self.id)
-=======
         """
         Delete this volume.
         """
         return self._provider.storage.volumes.delete(self)
->>>>>>> 3b7c0f6f
 
 
 class BaseSnapshot(BaseCloudResource, BaseObjectLifeCycleMixin, Snapshot):
@@ -498,14 +494,10 @@
             interval=interval)
 
     def delete(self):
-<<<<<<< HEAD
-        self._provider.storage.snapshots.delete(self.id)
-=======
         """
         Delete this snapshot.
         """
         return self._provider.storage.snapshots.delete(self)
->>>>>>> 3b7c0f6f
 
 
 class BaseKeyPair(BaseCloudResource, KeyPair):
