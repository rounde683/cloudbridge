--- conflicted
+++ resolved
@@ -14,12 +14,9 @@
 
 class ProviderList(object):
     AWS = 'aws'
+    AZURE = 'azure'
+    GCE = 'gce'
     OPENSTACK = 'openstack'
-<<<<<<< HEAD
-    GCE = 'gce'
-=======
-    AZURE = 'azure'
->>>>>>> 403d3516
 
 
 class CloudProviderFactory(object):
