--- conflicted
+++ resolved
@@ -486,14 +486,7 @@
     @abstractmethod
     def get(self, bucket_id):
         """
-<<<<<<< HEAD
         Returns a bucket given its ID. Returns ``None`` if the bucket
-        does not exist.
-
-        :rtype: ``object`` of :class:`.Bucket`
-        :return:  a Bucket instance or ``None``
-=======
-        Returns a bucket given its id. Returns None if the bucket
         does not exist. On some providers, such as AWS and Openstack,
         the bucket id is the same as its name.
 
@@ -504,22 +497,15 @@
             bucket = provider.object_store.get('my_bucket_id')
             print(bucket.id, bucket.name)
 
-        :rtype: :class:`.Container`
-        :return:  a Container instance
->>>>>>> 1285e977
+        :rtype: :class:`.Bucket`
+        :return:  a Bucket instance
         """
         pass
 
     @abstractmethod
     def find(self, name):
         """
-<<<<<<< HEAD
         Searches for a bucket by a given list of attributes.
-
-        :rtype: ``object`` of :class:`.Bucket`
-        :return:  a Bucket instance
-=======
-        Searches for a bucket by a given list of attributes
 
         Example:
 
@@ -529,9 +515,8 @@
             for bucket in buckets:
                 print(bucket.id, bucket.name)
 
-        :rtype: :class:`.Container`
-        :return:  a Container instance
->>>>>>> 1285e977
+        :rtype: :class:`.Bucket`
+        :return:  a Bucket instance
         """
         pass
 
@@ -539,11 +524,6 @@
     def list(self, limit=None, marker=None):
         """
         List all buckets.
-<<<<<<< HEAD
-
-        :rtype: ``list`` of :class:`.Bucket`
-        :return:  list of bucket objects
-=======
 
         Example:
 
@@ -553,9 +533,8 @@
             for bucket in buckets:
                 print(bucket.id, bucket.name)
 
-        :rtype: :class:`.Container`
-        :return:  list of container objects
->>>>>>> 1285e977
+        :rtype: :class:`.Bucket`
+        :return:  list of bucket objects
         """
         pass
 
