import test.helpers as helpers
from test.helpers import ProviderTestBase
from test.helpers import get_provider_test_data
from test.helpers import standard_interface_tests as sit

from cloudbridge.cloud.interfaces.resources import FloatingIP
from cloudbridge.cloud.interfaces.resources import Network
from cloudbridge.cloud.interfaces.resources import RouterState
from cloudbridge.cloud.interfaces.resources import Subnet


class CloudNetworkServiceTestCase(ProviderTestBase):

    _multiprocess_can_split_ = True

    @helpers.skipIfNoService(['networking.networks'])
    def test_crud_network(self):

        def create_net(name):
            return self.provider.networking.networks.create(
                name=name, cidr_block='10.0.0.0/16')

        def cleanup_net(net):
            self.provider.networking.networks.delete(network_id=net.id)

        sit.check_crud(self, self.provider.networking.networks, Network,
                       "cb_crudnetwork", create_net, cleanup_net)

    @helpers.skipIfNoService(['networking.networks'])
    def test_network_properties(self):
        name = 'cb_propnetwork-{0}'.format(helpers.get_uuid())
        subnet_name = 'cb_propsubnet-{0}'.format(helpers.get_uuid())
        net = self.provider.networking.networks.create(
            name=name, cidr_block='10.0.0.0/16')
        with helpers.cleanup_action(
            lambda: net.delete()
        ):
            net.wait_till_ready()
            self.assertEqual(
                net.state, 'available',
                "Network in state '%s', yet should be 'available'" % net.state)

            sit.check_repr(self, net)

            self.assertIn(
                net.cidr_block, ['', '10.0.0.0/16'],
                "Network CIDR %s does not contain the expected value."
                % net.cidr_block)

            cidr = '10.0.1.0/24'
            sn = net.create_subnet(
                name=subnet_name, cidr_block=cidr,
                zone=helpers.get_provider_test_data(self.provider,
                                                    'placement'))
            with helpers.cleanup_action(lambda: sn.delete()):
                self.assertTrue(
                    sn in net.subnets,
                    "Subnet ID %s should be listed in network subnets %s."
                    % (sn.id, net.subnets))

                self.assertTrue(
                    sn in self.provider.networking.subnets.list(network=net),
                    "Subnet ID %s should be included in the subnets list %s."
                    % (sn.id, self.provider.networking.subnets.list(net))
                )

                self.assertListEqual(
                    net.subnets, [sn],
                    "Network should have exactly one subnet: %s." % sn.id)

                self.assertIn(
                    net.id, sn.network_id,
                    "Network ID %s should be specified in the subnet's network"
                    " id %s." % (net.id, sn.network_id))

                self.assertEqual(
                    cidr, sn.cidr_block,
                    "Subnet's CIDR %s should match the specified one %s." % (
                        sn.cidr_block, cidr))

    def test_crud_subnet(self):
        # Late binding will make sure that create_subnet gets the
        # correct value
        net = None

        def create_subnet(name):
            return self.provider.networking.subnets.create(
<<<<<<< HEAD
                network=net, cidr_block="10.0.0.1/24", name=name,
                zone=helpers.get_provider_test_data(
                    self.provider, 'placement'))
=======
                network=net, cidr_block="10.0.0.0/24", name=name)
>>>>>>> 6bc54d29

        def cleanup_subnet(subnet):
            self.provider.networking.subnets.delete(subnet=subnet)

        net_name = 'cb_crudsubnet-{0}'.format(helpers.get_uuid())
        net = self.provider.networking.networks.create(
            name=net_name, cidr_block='10.0.0.0/16')
        with helpers.cleanup_action(
            lambda:
                self.provider.networking.networks.delete(network_id=net.id)
        ):
            sit.check_crud(self, self.provider.networking.subnets, Subnet,
                           "cb_crudsubnet", create_subnet, cleanup_subnet)

    def test_crud_floating_ip(self):
        net, gw = helpers.get_test_gateway(
            self.provider, 'cb_crudfipgw-{0}'.format(helpers.get_uuid()))

        def create_fip(name):
            fip = gw.floating_ips.create()
            return fip

        def cleanup_fip(fip):
            gw.floating_ips.delete(fip.id)

        with helpers.cleanup_action(
                lambda: helpers.delete_test_gateway(net, gw)):
            sit.check_crud(self, gw.floating_ips, FloatingIP,
                           "cb_crudfip", create_fip, cleanup_fip,
                           skip_name_check=True)

    def test_floating_ip_properties(self):
        # Check floating IP address
        net, gw = helpers.get_test_gateway(
            self.provider, 'cb_crudfipgw-{0}'.format(helpers.get_uuid()))
        fip = gw.floating_ips.create()
        with helpers.cleanup_action(
                lambda: helpers.delete_test_gateway(net, gw)):
            with helpers.cleanup_action(lambda: fip.delete()):
                fipl = list(gw.floating_ips)
                self.assertIn(fip, fipl)
                # 2016-08: address filtering not implemented in moto
                # empty_ipl = self.provider.network.floating_ips('dummy-net')
                # self.assertFalse(
                #     empty_ipl,
                #     "Bogus network should not have any floating IPs: {0}"
                #     .format(empty_ipl))
                self.assertFalse(
                    fip.private_ip,
                    "Floating IP should not have a private IP value ({0})."
                    .format(fip.private_ip))
                self.assertFalse(
                    fip.in_use,
                    "Newly created floating IP address should not be in use.")

    @helpers.skipIfNoService(['networking.routers'])
    def test_crud_router(self):

        def _cleanup(net, subnet, router, gateway):
            with helpers.cleanup_action(lambda: net.delete()):
                with helpers.cleanup_action(lambda: subnet.delete()):
                    with helpers.cleanup_action(lambda: gateway.delete()):
                        with helpers.cleanup_action(lambda: router.delete()):
                            router.detach_subnet(subnet)
                            router.detach_gateway(gateway)

        name = 'cb_crudrouter-{0}'.format(helpers.get_uuid())
        # Declare these variables and late binding will allow
        # the cleanup method access to the most current values
        net = None
        sn = None
        router = None
        gteway = None
        with helpers.cleanup_action(lambda: _cleanup(net, sn, router, gteway)):
            net = self.provider.networking.networks.create(
                name=name, cidr_block='10.0.0.0/16')
            router = self.provider.networking.routers.create(network=net,
                                                             name=name)
            cidr = '10.0.1.0/24'
            sn = net.create_subnet(name=name, cidr_block=cidr,
                                   zone=helpers.get_provider_test_data(
                                       self.provider, 'placement'))

            # Check basic router properties
            sit.check_standard_behaviour(
                self, self.provider.networking.routers, router)
            self.assertEqual(
                router.state, RouterState.DETACHED,
                "Router {0} state {1} should be {2}.".format(
                    router.id, router.state, RouterState.DETACHED))

#             self.assertFalse(
#                 router.network_id,
#                 "Router {0} should not be assoc. with a network {1}".format(
#                     router.id, router.network_id))

            router.attach_subnet(sn)
            gteway = net.gateways.get_or_create_inet_gateway(name)
            router.attach_gateway(gteway)
            # TODO: add a check for routes after that's been implemented

        sit.check_delete(self, self.provider.networking.routers, router)

    @helpers.skipIfNoService(['networking.networks'])
    def test_default_network(self):
        subnet = self.provider.networking.subnets.get_or_create_default(
            zone=get_provider_test_data(self.provider, 'placement'))
        self.assertIsInstance(subnet, Subnet)<|MERGE_RESOLUTION|>--- conflicted
+++ resolved
@@ -85,13 +85,9 @@
 
         def create_subnet(name):
             return self.provider.networking.subnets.create(
-<<<<<<< HEAD
                 network=net, cidr_block="10.0.0.1/24", name=name,
                 zone=helpers.get_provider_test_data(
                     self.provider, 'placement'))
-=======
-                network=net, cidr_block="10.0.0.0/24", name=name)
->>>>>>> 6bc54d29
 
         def cleanup_subnet(subnet):
             self.provider.networking.subnets.delete(subnet=subnet)
