--- conflicted
+++ resolved
@@ -55,15 +55,10 @@
             cloned_config['aws_access_key'] = "dummy_a_key"
             cloned_config['aws_secret_key'] = "dummy_s_key"
         elif self.provider.PROVIDER_ID == 'openstack':
-<<<<<<< HEAD
-            cloned_config['os_username'] = "cb-dummy"
-            cloned_config['os_password'] = "cb-dummy"
-=======
             cloned_config['os_username'] = "cb_dummy"
             cloned_config['os_password'] = "cb_dummy"
         elif self.provider.PROVIDER_ID == 'azure':
             cloned_config['azure_subscription_id'] = "cb_dummy"
->>>>>>> 403d3516
 
         with self.assertRaises(ProviderConnectionException):
             cloned_provider = CloudProviderFactory().create_provider(
