import ipaddress

import six

from cloudbridge.cloud.factory import ProviderList
from cloudbridge.cloud.interfaces import InstanceState
from cloudbridge.cloud.interfaces import InvalidConfigurationException
from cloudbridge.cloud.interfaces.exceptions import WaitStateException
from cloudbridge.cloud.interfaces.resources import Instance
from cloudbridge.cloud.interfaces.resources import SnapshotState
from cloudbridge.cloud.interfaces.resources import VMType

from test import helpers
from test.helpers import ProviderTestBase
from test.helpers import standard_interface_tests as sit


class CloudComputeServiceTestCase(ProviderTestBase):

    _multiprocess_can_split_ = True

    @helpers.skipIfNoService(['compute.instances', 'networking.networks'])
    def test_crud_instance(self):
<<<<<<< HEAD
        name = "cb-instcrud-{0}".format(helpers.get_uuid())
=======
        label = "cb-instcrud-{0}".format(helpers.get_uuid())
>>>>>>> 2214bb82
        # Declare these variables and late binding will allow
        # the cleanup method access to the most current values
        subnet = None

        def create_inst(label):
            # Also test whether sending in an empty_dict for user_data
            # results in an automatic conversion to string.
            return helpers.get_test_instance(self.provider, label,
                                             subnet=subnet, user_data={})

        def cleanup_inst(inst):
            if inst:
                inst.delete()
                inst.wait_for([InstanceState.DELETED, InstanceState.UNKNOWN])
                inst.refresh()
                self.assertTrue(
                    inst.state == InstanceState.UNKNOWN,
                    "Instance.state must be unknown when refreshing after a "
                    "delete but got %s"
                    % inst.state)

        def check_deleted(inst):
            deleted_inst = self.provider.compute.instances.get(
                inst.id)
            self.assertTrue(
                deleted_inst is None or deleted_inst.state in (
                    InstanceState.DELETED,
                    InstanceState.UNKNOWN),
                "Instance %s should have been deleted but still exists." %
                label)

        subnet = helpers.get_or_create_default_subnet(self.provider)

<<<<<<< HEAD
            sit.check_crud(self, self.provider.compute.instances, Instance,
                           "cb-instcrud", create_inst, cleanup_inst,
                           custom_check_delete=check_deleted)
=======
        sit.check_crud(self, self.provider.compute.instances, Instance,
                       "cb-instcrud", create_inst, cleanup_inst,
                       custom_check_delete=check_deleted)
>>>>>>> 2214bb82

    def _is_valid_ip(self, address):
        try:
            ipaddress.ip_address(address)
        except ValueError:
            return False
        return True

    @helpers.skipIfNoService(['compute.instances', 'networking.networks',
                              'security.vm_firewalls',
                              'security.key_pairs'])
    def test_instance_properties(self):
<<<<<<< HEAD
        name = "cb-inst-props-{0}".format(helpers.get_uuid())
=======
        label = "cb-inst-props-{0}".format(helpers.get_uuid())
>>>>>>> 2214bb82

        # Declare these variables and late binding will allow
        # the cleanup method access to the most current values
        test_instance = None
        fw = None
        kp = None
        with helpers.cleanup_action(lambda: helpers.cleanup_test_resources(
                test_instance, fw, kp)):
            subnet = helpers.get_or_create_default_subnet(self.provider)
            net = subnet.network
            kp = self.provider.security.key_pairs.create(name=label)
            fw = self.provider.security.vm_firewalls.create(
                label=label, description=label, network_id=net.id)
            test_instance = helpers.get_test_instance(self.provider,
                                                      label, key_pair=kp,
                                                      vm_firewalls=[fw],
                                                      subnet=subnet)
            self.assertEqual(
                test_instance.label, label,
                "Instance label {0} is not equal to the expected label"
                " {1}".format(test_instance.label, label))
            image_id = helpers.get_provider_test_data(self.provider, "image")
            self.assertEqual(test_instance.image_id, image_id,
                             "Image id {0} is not equal to the expected id"
                             " {1}".format(test_instance.image_id, image_id))
            self.assertIsInstance(test_instance.zone_id,
                                  six.string_types)
            self.assertEqual(
                test_instance.image_id,
                helpers.get_provider_test_data(self.provider, "image"))
            self.assertIsInstance(test_instance.public_ips, list)
            if test_instance.public_ips:
                self.assertTrue(
                    test_instance.public_ips[0], "public ip should contain a"
                    " valid value if a list of public_ips exist")
            self.assertIsInstance(test_instance.private_ips, list)
            self.assertTrue(test_instance.private_ips[0], "private ip should"
                            " contain a valid value")
            self.assertEqual(
                test_instance.key_pair_id,
                kp.id)
            self.assertIsInstance(test_instance.vm_firewalls, list)
            self.assertEqual(
                test_instance.vm_firewalls[0],
                fw)
            self.assertIsInstance(test_instance.vm_firewall_ids, list)
            self.assertEqual(
                test_instance.vm_firewall_ids[0],
                fw.id)
            # Must have either a public or a private ip
            ip_private = test_instance.private_ips[0] \
                if test_instance.private_ips else None
            ip_address = test_instance.public_ips[0] \
                if test_instance.public_ips and test_instance.public_ips[0] \
                else ip_private
            # Convert to unicode for py27 compatibility with ipaddress()
            ip_address = u"{}".format(ip_address)
            self.assertIsNotNone(
                ip_address,
                "Instance must have either a public IP or a private IP")
            self.assertTrue(
                self._is_valid_ip(ip_address),
                "Instance must have a valid IP address. Got: %s" % ip_address)
            self.assertIsInstance(test_instance.vm_type_id,
                                  six.string_types)
            vm_type = self.provider.compute.vm_types.get(
                test_instance.vm_type_id)
            self.assertEqual(
                vm_type, test_instance.vm_type,
                "VM type {0} does not match expected type {1}".format(
                    vm_type.name, test_instance.vm_type))
            self.assertIsInstance(vm_type, VMType)
            expected_type = helpers.get_provider_test_data(self.provider,
                                                           'vm_type')
            self.assertEqual(
                vm_type.name, expected_type,
                "VM type {0} does not match expected type {1}".format(
                    vm_type.name, expected_type))
            find_zone = [zone for zone in
                         self.provider.compute.regions.current.zones
                         if zone.id == test_instance.zone_id]
            self.assertEqual(len(find_zone), 1,
                             "Instance's placement zone could not be "
                             " found in zones list")

    @helpers.skipIfNoService(['compute.instances', 'compute.images',
                              'compute.vm_types'])
    def test_block_device_mapping_launch_config(self):
        lc = self.provider.compute.instances.create_launch_config()

        # specifying an invalid size should raise
        # an exception
        with self.assertRaises(InvalidConfigurationException):
            lc.add_volume_device(size=-1)

        # Attempting to add a blank volume without specifying a size
        # should raise an exception
        with self.assertRaises(InvalidConfigurationException):
            lc.add_volume_device(source=None)

        # block_devices should be empty so far
        self.assertListEqual(
            lc.block_devices, [], "No block devices should have been"
            " added to mappings list since the configuration was"
            " invalid")

        # Add a new volume
        lc.add_volume_device(size=1, delete_on_terminate=True)

        # Override root volume size
        image_id = helpers.get_provider_test_data(self.provider, "image")
        img = self.provider.compute.images.get(image_id)
        # The size should be greater then the ami size
        # and therefore, img.min_disk is used.
        lc.add_volume_device(
            is_root=True,
            source=img,
            size=img.min_disk if img and img.min_disk else 30,
            delete_on_terminate=True)

        # Attempting to add more than one root volume should raise an
        # exception.
        with self.assertRaises(InvalidConfigurationException):
            lc.add_volume_device(size=1, is_root=True)

        # Attempting to add an incorrect source should raise an exception
        with self.assertRaises(InvalidConfigurationException):
            lc.add_volume_device(
                source="invalid_source",
                delete_on_terminate=True)

        # Add all available ephemeral devices
        vm_type_name = helpers.get_provider_test_data(
            self.provider,
            "vm_type")
        vm_type = self.provider.compute.vm_types.find(
            name=vm_type_name)[0]
        for _ in range(vm_type.num_ephemeral_disks):
            lc.add_ephemeral_device()

        # block_devices should be populated
        self.assertTrue(
            len(lc.block_devices) == 2 + vm_type.num_ephemeral_disks,
            "Expected %d total block devices bit found %d" %
            (2 + vm_type.num_ephemeral_disks, len(lc.block_devices)))

    @helpers.skipIfNoService(['compute.instances', 'compute.images',
                              'compute.vm_types', 'storage.volumes'])
    def test_block_device_mapping_attachments(self):
<<<<<<< HEAD
        name = "cb-blkattch-{0}".format(helpers.get_uuid())
=======
        label = "cb-blkattch-{0}".format(helpers.get_uuid())
>>>>>>> 2214bb82

        if self.provider.PROVIDER_ID == ProviderList.OPENSTACK:
            raise self.skipTest("Not running BDM tests because OpenStack is"
                                " not stable enough yet")

        test_vol = self.provider.storage.volumes.create(
           label, 1,
           helpers.get_provider_test_data(self.provider,
                                          "placement"))
        with helpers.cleanup_action(lambda: test_vol.delete()):
            test_vol.wait_till_ready()
            test_snap = test_vol.create_snapshot(label=label,
                                                 description=label)

            def cleanup_snap(snap):
                if snap:
                    snap.delete()
                    snap.wait_for([SnapshotState.UNKNOWN],
                                  terminal_states=[SnapshotState.ERROR])

            with helpers.cleanup_action(lambda: cleanup_snap(test_snap)):
                test_snap.wait_till_ready()

                lc = self.provider.compute.instances.create_launch_config()

                # Add a new blank volume
                lc.add_volume_device(size=1, delete_on_terminate=True)

                # Attach an existing volume
                lc.add_volume_device(size=1, source=test_vol,
                                     delete_on_terminate=True)

                # Add a new volume based on a snapshot
                lc.add_volume_device(size=1, source=test_snap,
                                     delete_on_terminate=True)

                # Override root volume size
                image_id = helpers.get_provider_test_data(
                    self.provider,
                    "image")
                img = self.provider.compute.images.get(image_id)
                # The size should be greater then the ami size
                # and therefore, img.min_disk is used.
                lc.add_volume_device(
                    is_root=True,
                    source=img,
                    size=img.min_disk if img and img.min_disk else 30,
                    delete_on_terminate=True)

                # Add all available ephemeral devices
                vm_type_name = helpers.get_provider_test_data(
                    self.provider,
                    "vm_type")
                vm_type = self.provider.compute.vm_types.find(
                    name=vm_type_name)[0]
                # Some providers, e.g. GCP, has a limit on total number of
                # attached disks; it does not matter how many of them are
                # ephemeral or persistent. So, wee keep in mind that we have
                # attached 4 disks already, and add ephemeral disks accordingly
                # to not exceed the limit.
                for _ in range(vm_type.num_ephemeral_disks - 4):
                    lc.add_ephemeral_device()

                subnet = helpers.get_or_create_default_subnet(
                    self.provider)

                inst = helpers.create_test_instance(
                    self.provider,
                    label,
                    subnet=subnet,
                    launch_config=lc)

                with helpers.cleanup_action(lambda:
<<<<<<< HEAD
                                            helpers.delete_test_network(net)):
                    inst = helpers.create_test_instance(
                        self.provider,
                        name,
                        subnet=subnet,
                        launch_config=lc)

                    with helpers.cleanup_action(lambda:
                                                helpers.delete_test_instance(
                                                    inst)):
                        try:
                            inst.wait_till_ready()
                        except WaitStateException as e:
                            self.fail("The block device mapped launch did not "
                                      " complete successfully: %s" % e)
                        # TODO: Check instance attachments and make sure they
                        # correspond to requested mappings
=======
                                            helpers.delete_test_instance(
                                                inst)):
                    try:
                        inst.wait_till_ready()
                    except WaitStateException as e:
                        self.fail("The block device mapped launch did not "
                                  " complete successfully: %s" % e)
                    # TODO: Check instance attachments and make sure they
                    # correspond to requested mappings
>>>>>>> 2214bb82

    @helpers.skipIfNoService(['compute.instances', 'networking.networks',
                              'security.vm_firewalls'])
    def test_instance_methods(self):
<<<<<<< HEAD
        name = "cb-instmethods-{0}".format(helpers.get_uuid())
=======
        label = "cb-instmethods-{0}".format(helpers.get_uuid())
>>>>>>> 2214bb82

        # Declare these variables and late binding will allow
        # the cleanup method access to the most current values
        net = None
        test_inst = None
        fw = None
        with helpers.cleanup_action(lambda: helpers.cleanup_test_resources(
                instance=test_inst, vm_firewall=fw, network=net)):
            net = self.provider.networking.networks.create(
                label=label, cidr_block='10.0.0.0/16')
            cidr = '10.0.1.0/24'
            subnet = net.create_subnet(label=label, cidr_block=cidr,
                                       zone=helpers.get_provider_test_data(
                                                    self.provider,
                                                    'placement'))
            test_inst = helpers.get_test_instance(self.provider, label,
                                                  subnet=subnet)
            fw = self.provider.security.vm_firewalls.create(
                label=label, description=label, network_id=net.id)

            # Check adding a VM firewall to a running instance
            test_inst.add_vm_firewall(fw)
            test_inst.refresh()
            self.assertTrue(
                fw in test_inst.vm_firewalls, "Expected VM firewall '%s'"
                " to be among instance vm_firewalls: [%s]" %
                (fw, test_inst.vm_firewalls))

            # Check removing a VM firewall from a running instance
            test_inst.remove_vm_firewall(fw)
            test_inst.refresh()
            self.assertTrue(
                fw not in test_inst.vm_firewalls, "Expected VM firewall"
                " '%s' to be removed from instance vm_firewalls: [%s]" %
                (fw, test_inst.vm_firewalls))

            # check floating ips
            router = self.provider.networking.routers.create(label, net)
            gateway = net.gateways.get_or_create_inet_gateway()

            def cleanup_router(router, gateway):
                with helpers.cleanup_action(lambda: router.delete()):
                    with helpers.cleanup_action(lambda: gateway.delete()):
                        router.detach_subnet(subnet)
                        router.detach_gateway(gateway)

            with helpers.cleanup_action(lambda: cleanup_router(router,
                                                               gateway)):
                router.attach_subnet(subnet)
                router.attach_gateway(gateway)
                fip = None

                with helpers.cleanup_action(lambda: fip.delete()):
                    # check whether adding an elastic ip works
                    fip = gateway.floating_ips.create()
                    self.assertFalse(
                        fip.in_use,
                        "Newly created floating IP should not be in use.")

                    with helpers.cleanup_action(
                            lambda: test_inst.remove_floating_ip(fip)):
                        test_inst.add_floating_ip(fip)
                        test_inst.refresh()
                        # On Devstack, FloatingIP is listed under private_ips.
                        self.assertIn(fip.public_ip, test_inst.public_ips +
                                      test_inst.private_ips)
                        fip.refresh()
                        self.assertTrue(
                            fip.in_use,
                            "Attached floating IP address should be in use.")
                    test_inst.refresh()
                    test_inst.reboot()
                    test_inst.wait_till_ready()
                    self.assertNotIn(
                        fip.public_ip,
                        test_inst.public_ips + test_inst.private_ips)<|MERGE_RESOLUTION|>--- conflicted
+++ resolved
@@ -21,11 +21,7 @@
 
     @helpers.skipIfNoService(['compute.instances', 'networking.networks'])
     def test_crud_instance(self):
-<<<<<<< HEAD
-        name = "cb-instcrud-{0}".format(helpers.get_uuid())
-=======
         label = "cb-instcrud-{0}".format(helpers.get_uuid())
->>>>>>> 2214bb82
         # Declare these variables and late binding will allow
         # the cleanup method access to the most current values
         subnet = None
@@ -59,15 +55,9 @@
 
         subnet = helpers.get_or_create_default_subnet(self.provider)
 
-<<<<<<< HEAD
-            sit.check_crud(self, self.provider.compute.instances, Instance,
-                           "cb-instcrud", create_inst, cleanup_inst,
-                           custom_check_delete=check_deleted)
-=======
         sit.check_crud(self, self.provider.compute.instances, Instance,
                        "cb-instcrud", create_inst, cleanup_inst,
                        custom_check_delete=check_deleted)
->>>>>>> 2214bb82
 
     def _is_valid_ip(self, address):
         try:
@@ -80,11 +70,7 @@
                               'security.vm_firewalls',
                               'security.key_pairs'])
     def test_instance_properties(self):
-<<<<<<< HEAD
-        name = "cb-inst-props-{0}".format(helpers.get_uuid())
-=======
         label = "cb-inst-props-{0}".format(helpers.get_uuid())
->>>>>>> 2214bb82
 
         # Declare these variables and late binding will allow
         # the cleanup method access to the most current values
@@ -234,11 +220,7 @@
     @helpers.skipIfNoService(['compute.instances', 'compute.images',
                               'compute.vm_types', 'storage.volumes'])
     def test_block_device_mapping_attachments(self):
-<<<<<<< HEAD
-        name = "cb-blkattch-{0}".format(helpers.get_uuid())
-=======
         label = "cb-blkattch-{0}".format(helpers.get_uuid())
->>>>>>> 2214bb82
 
         if self.provider.PROVIDER_ID == ProviderList.OPENSTACK:
             raise self.skipTest("Not running BDM tests because OpenStack is"
@@ -312,25 +294,6 @@
                     launch_config=lc)
 
                 with helpers.cleanup_action(lambda:
-<<<<<<< HEAD
-                                            helpers.delete_test_network(net)):
-                    inst = helpers.create_test_instance(
-                        self.provider,
-                        name,
-                        subnet=subnet,
-                        launch_config=lc)
-
-                    with helpers.cleanup_action(lambda:
-                                                helpers.delete_test_instance(
-                                                    inst)):
-                        try:
-                            inst.wait_till_ready()
-                        except WaitStateException as e:
-                            self.fail("The block device mapped launch did not "
-                                      " complete successfully: %s" % e)
-                        # TODO: Check instance attachments and make sure they
-                        # correspond to requested mappings
-=======
                                             helpers.delete_test_instance(
                                                 inst)):
                     try:
@@ -340,16 +303,10 @@
                                   " complete successfully: %s" % e)
                     # TODO: Check instance attachments and make sure they
                     # correspond to requested mappings
->>>>>>> 2214bb82
-
     @helpers.skipIfNoService(['compute.instances', 'networking.networks',
                               'security.vm_firewalls'])
     def test_instance_methods(self):
-<<<<<<< HEAD
-        name = "cb-instmethods-{0}".format(helpers.get_uuid())
-=======
         label = "cb-instmethods-{0}".format(helpers.get_uuid())
->>>>>>> 2214bb82
 
         # Declare these variables and late binding will allow
         # the cleanup method access to the most current values
