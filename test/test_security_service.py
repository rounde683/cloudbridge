import json
from test.helpers import ProviderTestBase
import time
import uuid

import test.helpers as helpers


class CloudSecurityServiceTestCase(ProviderTestBase):

    def __init__(self, methodName, provider):
        super(CloudSecurityServiceTestCase, self).__init__(
            methodName=methodName, provider=provider)

    def test_crud_key_pair_service(self):
        name = 'cbtestkeypair-a'
        kp = self.provider.security.key_pairs.create(name=name)
        with helpers.cleanup_action(
            lambda:
                self.provider.security.key_pairs.delete(key_pair_id=kp.id)
        ):
            # test list method
            kpl = self.provider.security.key_pairs.list()
            list_kpl = [i for i in kpl if i.id == kp.id]
            self.assertTrue(
                len(list_kpl) == 1,
                "List key pairs does not return the expected key pair %s" %
                name)

            # check iteration
            iter_kpl = [i for i in self.provider.security.key_pairs
                        if i.id == kp.id]
            self.assertTrue(
                len(iter_kpl) == 1,
                "Iter key pairs does not return the expected key pair %s" %
                name)

            # check find
            find_kp = self.provider.security.key_pairs.find(name=kp.name)[0]
            self.assertTrue(
                find_kp == kp,
                "Find key pair did not return the expected key {0}."
                .format(name))

            # check get
            get_kp = self.provider.security.key_pairs.get(kp.id)
            self.assertTrue(
                get_kp == kp,
                "Get key pair did not return the expected key {0}."
                .format(name))

<<<<<<< HEAD
            # FIXME: This test doesn't work if the server generates the id
            # and does not care about name uniqueness (e.g. azure)
#             recreated_kp = self.provider.security.key_pairs.create(name=name)
#             self.assertTrue(
#                 recreated_kp == kp,
#                 "Recreating key pair did not return the expected key {0}."
#                 .format(name))
=======
            # Recreating existing keypair should raise an exception
            with self.assertRaises(Exception):
                self.provider.security.key_pairs.create(name=name)
>>>>>>> 0122fb11
        kpl = self.provider.security.key_pairs.list()
        found_kp = [k for k in kpl if k.id == kp.id]
        self.assertTrue(
            len(found_kp) == 0,
            "Key pair {0} should have been deleted but still exists."
            .format(name))
        no_kp = self.provider.security.key_pairs.find(name='bogus_kp')
        self.assertFalse(
            no_kp,
            "Found a key pair {0} that should not exist?".format(no_kp))

    def test_key_pair(self):
        name = 'cbtestkeypair-b'
        kp = self.provider.security.key_pairs.create(name=name)
        with helpers.cleanup_action(lambda: kp.delete()):
            kpl = self.provider.security.key_pairs.list()
            found_kp = [k for k in kpl if k.id == kp.id]
            self.assertTrue(
                len(found_kp) == 1,
                "List key pairs did not return the expected key {0}."
                .format(name))
            self.assertTrue(
                kp.id in repr(kp),
                "repr(obj) should contain the object id so that the object"
                " can be reconstructed, but does not. eval(repr(obj)) == obj")
            self.assertIsNotNone(
                kp.material,
                "KeyPair material is empty but it should not be.")
            self.assertTrue(
                kp == kp,
                "The same key pair should be equal to self.")
            # check json deserialization
            self.assertTrue(json.loads(kp.to_json()),
                            "to_json must yield a valid json string: {0}"
                            .format(kp.to_json()))
        kpl = self.provider.security.key_pairs.list()
        found_kp = [k for k in kpl if k.id == kp.id]
        self.assertTrue(
            len(found_kp) == 0,
            "Key pair {0} should have been deleted but still exists."
            .format(name))

    def test_crud_security_group_service(self):
        name = 'cbtestsecuritygroup-a'
        sg = self.provider.security.security_groups.create(
            name=name, description=name)
        #Empty security groups don't exist in GCE. Let's add a dummy rule.
        sg.add_rule(ip_protocol='tcp')
        with helpers.cleanup_action(
            lambda:
                self.provider.security.security_groups.delete(group_id=sg.id)
        ):
            self.assertEqual(name, sg.description)

            # test list method
            sgl = self.provider.security.security_groups.list()
            found_sgl = [i for i in sgl if i.name == name]
            self.assertTrue(
                len(found_sgl) == 1,
                "List security groups does not return the expected group %s" %
                name)

            # check iteration
            found_sgl = [i for i in self.provider.security.security_groups
                         if i.name == name]
            self.assertTrue(
                len(found_sgl) == 1,
                "Iter security groups does not return the expected group %s" %
                name)

            # check find
            find_sg = self.provider.security.security_groups.find(name=sg.name)
            self.assertTrue(
                len(find_sg) == 1,
                "List security groups returned {0} when expected was: {1}."
                .format(find_sg, sg.name))

            # check get
            get_sg = self.provider.security.security_groups.get(sg.id)
            self.assertTrue(
                get_sg == sg,
                "Get SecurityGroup did not return the expected key {0}."
                .format(name))

            self.assertTrue(
                sg.id in repr(sg),
                "repr(obj) should contain the object id so that the object"
                " can be reconstructed, but does not. eval(repr(obj)) == obj")
        sgl = self.provider.security.security_groups.list()
        found_sg = [g for g in sgl if g.name == name]
        self.assertTrue(
            len(found_sg) == 0,
            "Security group {0} should have been deleted but still exists."
            .format(name))
        no_sg = self.provider.security.security_groups.find(name='bogus_sg')
        self.assertTrue(
            len(no_sg) == 0,
            "Found a bogus security group?!?".format(no_sg))

    def test_security_group(self):
        """Test for proper creation of a security group."""
        name = 'cbtestsecuritygroup-b'
        sg = self.provider.security.security_groups.create(
            name=name, description=name)
        with helpers.cleanup_action(lambda: sg.delete()):
            rule = sg.add_rule(ip_protocol='tcp', from_port=1111, to_port=1111,
                               cidr_ip='0.0.0.0/0')
            found_rule = sg.get_rule(ip_protocol='tcp', from_port=1111,
                                     to_port=1111, cidr_ip='0.0.0.0/0')
            self.assertTrue(
                rule == found_rule,
                "Expected rule {0} not found in security group: {0}".format(
                    rule, sg.rules))

            object_keys = (
                sg.rules[0].ip_protocol,
                sg.rules[0].from_port,
                sg.rules[0].to_port)
            self.assertTrue(
                all(str(key) in repr(sg.rules[0]) for key in object_keys),
                "repr(obj) should contain ip_protocol, form_port, and to_port"
                " so that the object can be reconstructed, but does not:"
                " {0}; {1}".format(sg.rules[0], object_keys))
            self.assertTrue(
                sg == sg,
                "The same security groups should be equal?")
            self.assertFalse(
                sg != sg,
                "The same security groups should still be equal?")
            json_repr = json.dumps(
                {"description": name, "name": name, "id": sg.id, "rules":
                 [{"from_port": 1111, "group": "", "cidr_ip": "0.0.0.0/0",
                   "parent": sg.id, "to_port": 1111, "ip_protocol": "tcp",
                   "id": sg.rules[0].id}]},
                sort_keys=True)
            self.assertTrue(
                sg.to_json() == json_repr,
                "JSON sec group representation {0} does not match expected {1}"
                .format(sg.to_json(), json_repr))

        sgl = self.provider.security.security_groups.list()
        found_sg = [g for g in sgl if g.name == name]
        self.assertTrue(
            len(found_sg) == 0,
            "Security group {0} should have been deleted but still exists."
            .format(name))

    def test_security_group_rule_add_twice(self):
        """Test whether adding the same rule twice succeeds."""
        name = 'cbtestsecuritygroupB-{0}'.format(uuid.uuid4())
        sg = self.provider.security.security_groups.create(
            name=name, description=name)
        with helpers.cleanup_action(lambda: sg.delete()):
            rule = sg.add_rule(ip_protocol='tcp', from_port=1111, to_port=1111,
                               cidr_ip='0.0.0.0/0')
            # attempting to add the same rule twice should succeed
            same_rule = sg.add_rule(ip_protocol='tcp', from_port=1111,
                                    to_port=1111, cidr_ip='0.0.0.0/0')
            self.assertTrue(
                rule == same_rule,
                "Expected rule {0} not found in security group: {0}".format(
                    same_rule, sg.rules))

    def test_security_group_group_rule(self):
        """Test for proper creation of a security group rule."""
        name = 'cbtestsecuritygroup-c'
        sg = self.provider.security.security_groups.create(
            name=name, description=name)
        with helpers.cleanup_action(
                lambda: None if sg is None else sg.delete()):
            self.assertTrue(
                len(sg.rules) == 0,
                "Expected no security group group rule. Got {0}."
                .format(sg.rules))
            rule = sg.add_rule(ip_protocol='tcp', src_group=sg)
            self.assertTrue(
                rule.group.name == name,
                "Expected security group rule name {0}. Got {1}."
                .format(name, rule.group.name))
            for r in sg.rules:
                r.delete()
            sg = self.provider.security.security_groups.get(sg.id)  # update
            self.assertTrue(
                sg is None or len(sg.rules) == 0,
                "Deleting SecurityGroupRule should delete it: {0}".format(
                    [] if sg is None else sg.rules))
        sgl = self.provider.security.security_groups.list()
        found_sg = [g for g in sgl if g.name == name]
        self.assertTrue(
            len(found_sg) == 0,
            "Security group {0} should have been deleted but still exists."
            .format(name))<|MERGE_RESOLUTION|>--- conflicted
+++ resolved
@@ -49,19 +49,9 @@
                 "Get key pair did not return the expected key {0}."
                 .format(name))
 
-<<<<<<< HEAD
-            # FIXME: This test doesn't work if the server generates the id
-            # and does not care about name uniqueness (e.g. azure)
-#             recreated_kp = self.provider.security.key_pairs.create(name=name)
-#             self.assertTrue(
-#                 recreated_kp == kp,
-#                 "Recreating key pair did not return the expected key {0}."
-#                 .format(name))
-=======
             # Recreating existing keypair should raise an exception
             with self.assertRaises(Exception):
                 self.provider.security.key_pairs.create(name=name)
->>>>>>> 0122fb11
         kpl = self.provider.security.key_pairs.list()
         found_kp = [k for k in kpl if k.id == kp.id]
         self.assertTrue(
