"""
Standard tests for behaviour common across the whole of cloudbridge.
This includes:
   1. Checking that every resource has an id property
   2. Checking for object equality and repr
   3. Checking standard behaviour for list, iter, find, get, delete
"""
import uuid

import tenacity

from cloudbridge.cloud.interfaces.exceptions \
    import InvalidNameException
from cloudbridge.cloud.interfaces.resources import LabeledCloudResource
from cloudbridge.cloud.interfaces.resources import ObjectLifeCycleMixin
from cloudbridge.cloud.interfaces.resources import ResultList
from cloudbridge.cloud.providers.aws.services import AWSImageService

import test.helpers as helpers


def check_repr(test, obj):
    test.assertTrue(
        obj.id in repr(obj),
        "repr(obj) for %s contain the object id so that the object"
        " can be reconstructed, but does not. eval(repr(obj)) == obj"
        % (type(obj).__name__,))


def check_json(test, obj):
    val = obj.to_json()
    test.assertEqual(val.get('id'), obj.id)
    test.assertEqual(val.get('name'), obj.name)
    if isinstance(obj, LabeledCloudResource):
        test.assertEqual(val.get('label'), obj.label)


def check_obj_properties(test, obj):
    test.assertEqual(obj, obj, "Object should be equal to itself")
    test.assertFalse(obj != obj, "Object inequality should be false")
    check_obj_name(test, obj)
    check_obj_label(test, obj)


@tenacity.retry(stop=tenacity.stop_after_attempt(10),
                retry=tenacity.retry_if_exception_type(AssertionError),
                wait=tenacity.wait_fixed(10),
                reraise=True)
def check_list(test, service, obj):
    list_objs = service.list()
    test.assertIsInstance(list_objs, ResultList)
    if list_objs.supports_server_paging:
        all_records = list_objs
        while list_objs.is_truncated:
            list_objs = service.list(marker=list_objs.marker)
            all_records += list_objs
    else:
        all_records = list_objs.data
    match_objs = [o for o in all_records if o.id == obj.id]
    test.assertTrue(
        len(match_objs) == 1,
        "List objects for %s does not return the expected object id %s. Got %s"
        % (type(obj).__name__, obj.id, match_objs))
    return match_objs


def check_iter(test, service, obj):
    # check iteration
    iter_objs = list(service)
    iter_ids = [o.id for o in service]
    test.assertEqual(len(set(iter_ids)), len(iter_ids),
                     "Iteration should not return duplicates")
    match_objs = [o for o in iter_objs if o.id == obj.id]
    test.assertTrue(
        len(match_objs) == 1,
        "Iter objects for %s does not return the expected object id %s. Got %s"
        % (type(obj).__name__, obj.id, match_objs))
    return match_objs


def check_find(test, service, obj):
    # check find
    if isinstance(obj, LabeledCloudResource):
        find_objs = service.find(label=obj.label)
    else:
        find_objs = service.find(name=obj.name)
    test.assertTrue(
        len(find_objs) == 1,
        "Find objects for %s does not return the expected object: %s. Got %s"
        % (type(obj).__name__, getattr(obj, 'label', obj.name), find_objs))
    test.assertEqual(find_objs[0].id, obj.id)
    return find_objs


def check_find_non_existent(test, service, obj):
    args = {}
    # AWSImageService.find looks through all public images by default
    # In order to get tests to run faster, looking for these non existent
    # values only in images owned by the current user
    if isinstance(service, AWSImageService):
        args = {'owners': ['self']}
    if isinstance(obj, LabeledCloudResource):
        find_objs = service.find(label="random_imagined_obj_name", **args)
    else:
        find_objs = service.find(name="random_imagined_obj_name")
    with test.assertRaises(TypeError):
        service.find(notaparameter="random_imagined_obj_name")
    test.assertTrue(
        len(find_objs) == 0,
        "Find non-existent object for %s returned unexpected objects: %s"
        % (type(service).__name__, find_objs))


def check_get(test, service, obj):
    get_obj = service.get(obj.id)
    test.assertEqual(get_obj.id, obj.id)
    test.assertIsInstance(get_obj, type(obj))
    return get_obj


def check_get_non_existent(test, service):
    # check get
    get_objs = service.get('tmp-' + str(uuid.uuid4()))
    test.assertIsNone(
        get_objs,
        "Get non-existent object for %s returned unexpected objects: %s"
        % (type(service).__name__, get_objs))


@tenacity.retry(stop=tenacity.stop_after_attempt(10),
                retry=tenacity.retry_if_exception_type(AssertionError),
                wait=tenacity.wait_fixed(10),
                reraise=True)
def check_delete(test, service, obj, perform_delete=False):
    if perform_delete:
        obj.delete()

    objs = service.list()
    found_objs = [o for o in objs if o.id == obj.id]
    test.assertTrue(
        len(found_objs) == 0,
        "Object %s in service %s should have been deleted but still exists."
        % (found_objs, type(service).__name__))


def check_obj_name(test, obj):
    name_property = getattr(type(obj), 'name', None)
    test.assertIsInstance(name_property, property)
    test.assertIsNone(name_property.fset, "Name should not have a setter")


def check_obj_label(test, obj):
    """
    Cloudbridge identifiers must be 1-63 characters long, and comply with
    RFC1035. In addition, identifiers should contain only lowercase letters,
    numeric characters, underscores, and dashes. International
    characters are allowed.
    """

    # if label property exists, make sure invalid values cannot be set
    label_property = getattr(type(obj), 'label', None)
    if isinstance(label_property, property):
        test.assertIsInstance(obj, LabeledCloudResource)
        original_label = obj.label
        # Three character labels should be allowed
        obj.label = "abc"
        VALID_LABEL = u"hello-world-123"
        obj.label = VALID_LABEL
        # Two character labels should not be allowed
        with test.assertRaises(InvalidNameException):
            obj.label = "ab"
        # A none value should not be allowed
        with test.assertRaises(InvalidNameException):
            obj.label = None
        # setting spaces should raise an exception
        with test.assertRaises(InvalidNameException):
            obj.label = "hello world"
        # setting upper case characters should raise an exception
        with test.assertRaises(InvalidNameException):
            obj.label = "helloWorld"
        # setting special characters should raise an exception
        with test.assertRaises(InvalidNameException):
            obj.label = "hello.world:how_goes_it"
        # Starting with a dash should raise an exception
        with test.assertRaises(InvalidNameException):
            obj.label = "-hello"
        # Ending with a dash should raise an exception
        with test.assertRaises(InvalidNameException):
            obj.label = "hello-"
        # setting a length > 63 should result in an exception
        with test.assertRaises(InvalidNameException,
                               msg="Label of length > 64 is not allowed"):
            obj.label = "a" * 64
        # refreshing should yield the last successfully set label
        obj.refresh()
<<<<<<< HEAD
        # GCE currently does not support renaming after a resource is created.
        # test.assertEqual(obj.name, VALID_NAME)
        obj.name = original_name
=======
        test.assertEqual(obj.label, VALID_LABEL)
        obj.label = original_label
>>>>>>> 2214bb82


def check_standard_behaviour(test, service, obj):
    """
    Checks standard behaviour in a given cloudbridge resource
    of a given service.
    """
    check_repr(test, obj)
    check_json(test, obj)
    check_obj_properties(test, obj)
    objs_list = check_list(test, service, obj)
    objs_iter = check_iter(test, service, obj)
    objs_find = check_find(test, service, obj)
    check_find_non_existent(test, service, obj)
    obj_get = check_get(test, service, obj)
    check_get_non_existent(test, service)

    test.assertTrue(
        obj.id == objs_list[0].id == objs_iter[0].id ==
        objs_find[0].id == obj_get.id,
        "Object Ids returned by list: {0}, iter: {1}, find: {2} and get: {3} "
        " are not as expected: {4}".format(objs_list[0].id, objs_iter[0].id,
                                           objs_find[0].id, obj_get.id,
                                           obj.id))

    test.assertTrue(
        obj.name == objs_list[0].name == objs_iter[0].name ==
        objs_find[0].name == obj_get.name,
        "Names returned by list: {0}, iter: {1}, find: {2} and get: {3} "
        " are not as expected: {4}".format(objs_list[0].id, objs_iter[0].id,
                                           objs_find[0].id, obj_get.id,
                                           obj.id))

    if isinstance(obj, LabeledCloudResource):
        test.assertTrue(
            obj.label == objs_list[0].label == objs_iter[0].label ==
            objs_find[0].label == obj_get.label,
            "Labels returned by list: {0}, iter: {1}, find: {2} and get: {3} "
            " are not as expected: {4}".format(objs_list[0].id,
                                               objs_iter[0].id,
                                               objs_find[0].id, obj_get.id,
                                               obj.id))


def check_create(test, service, iface, name_prefix,
                 create_func, cleanup_func):
    # check create with invalid label
    with test.assertRaises(InvalidNameException):
        # spaces should raise an exception
        create_func("hello world")
    # check create with invalid label
    with test.assertRaises(InvalidNameException):
        # uppercase characters should raise an exception
        create_func("helloWorld")
    # setting special characters should raise an exception
    with test.assertRaises(InvalidNameException):
        create_func("hello.world:how_goes_it")
    # Starting with a dash should raise an exception
    with test.assertRaises(InvalidNameException):
        create_func("-hello")
    # Ending with a dash should raise an exception
    with test.assertRaises(InvalidNameException):
        create_func("hello-")
    # underscores are not allowed
    with test.assertRaises(InvalidNameException):
        create_func("hello_bucket")
    # setting a length > 63 should result in an exception
    with test.assertRaises(InvalidNameException,
                           msg="Label of length > 63 should be disallowed"):
        create_func("a" * 64)
    #  name cannot be an IP address
    with test.assertRaises(InvalidNameException):
        create_func("197.10.100.42")

    # empty name are not allowed
    with test.assertRaises(InvalidNameException):
        create_func(None)
    # names of length less than 3 should raise an exception
    with test.assertRaises(InvalidNameException):
        create_func("cb")


def check_crud(test, service, iface, label_prefix,
               create_func, cleanup_func, extra_test_func=None,
               custom_check_delete=None, skip_name_check=False):
    """
    Checks crud behaviour of a given cloudbridge service. The create_func will
    be used as a factory function to create a service object and the
    cleanup_func will be used to destroy the object. Once an object is created
    using the create_func, all other standard behavioural tests can be run
    against that object.

    :type  test: ``TestCase``
    :param test: The TestCase object to use

    :type  service: ``CloudService``
    :param service: The CloudService object under test. For example,
                    a VolumeService object.

    :type  iface: ``type``
    :param iface: The type to test behaviour against. This type must be a
                  subclass of ``CloudResource``.

    :type  label_prefix: ``str``
    :param label_prefix: The label to prefix all created objects with. This
                        function will generated a new label with the
                        specified label_prefix for each test object created
                        and pass that label into the create_func

    :type  create_func: ``func``
    :param create_func: The create_func must accept the label of the object to
                        create as a parameter and return the constructed
                        object.

    :type  cleanup_func: ``func``
    :param cleanup_func: The cleanup_func must accept the created object
                         and perform all cleanup tasks required to delete the
                         object.

    :type  extra_test_func: ``func``
    :param extra_test_func: This function will be called to perform additional
                            tests after object construction and initialization,
                            but before object cleanup. It will receive the
                            created object as a parameter.

    :type  custom_check_delete: ``func``
    :param custom_check_delete: If provided, this function will be called
                                instead of the standard check_delete function
                                to make sure that the object has been deleted.

    :type  skip_name_check: ``boolean``
    :param skip_name_check:  If True, the name related checking will be
                             skipped.

    """

    obj = None
    with helpers.cleanup_action(lambda: cleanup_func(obj)):
        label = "{0}-{1}".format(label_prefix, helpers.get_uuid())
        if not skip_name_check:
            check_create(test, service, iface, label_prefix,
                         create_func, cleanup_func)
        obj = create_func(label)
        if issubclass(iface, ObjectLifeCycleMixin):
            obj.wait_till_ready()
        check_standard_behaviour(test, service, obj)
        if extra_test_func:
            extra_test_func(obj)
    if custom_check_delete:
        custom_check_delete(obj)
    else:
        check_delete(test, service, obj)<|MERGE_RESOLUTION|>--- conflicted
+++ resolved
@@ -193,14 +193,8 @@
             obj.label = "a" * 64
         # refreshing should yield the last successfully set label
         obj.refresh()
-<<<<<<< HEAD
-        # GCE currently does not support renaming after a resource is created.
-        # test.assertEqual(obj.name, VALID_NAME)
-        obj.name = original_name
-=======
         test.assertEqual(obj.label, VALID_LABEL)
         obj.label = original_label
->>>>>>> 2214bb82
 
 
 def check_standard_behaviour(test, service, obj):
