import functools
import os
import sys
import traceback
import unittest
import uuid
from contextlib import contextmanager

import six

from cloudbridge.cloud.base.helpers import get_env
from cloudbridge.cloud.factory import CloudProviderFactory
from cloudbridge.cloud.interfaces import InstanceState
from cloudbridge.cloud.interfaces import TestMockHelperMixin


def parse_bool(val):
    if val:
        return str(val).upper() in ['TRUE', 'YES']
    else:
        return False


@contextmanager
def cleanup_action(cleanup_func):
    """
    Context manager to carry out a given
    cleanup action after carrying out a set
    of tasks, or when an exception occurs.
    If any errors occur during the cleanup
    action, those are ignored, and the original
    traceback is preserved.

    :params func: This function is called if
    an exception occurs or at the end of the
    context block. If any exceptions raised
        by func are ignored.
    Usage:
        with cleanup_action(lambda e: print("Oops!")):
            do_something()
    """
    try:
        yield
    except Exception:
        ex_class, ex_val, ex_traceback = sys.exc_info()
        try:
            cleanup_func()
        except Exception as e:
            print("Error during exception cleanup: {0}".format(e))
            traceback.print_exc()
        six.reraise(ex_class, ex_val, ex_traceback)
    try:
        cleanup_func()
    except Exception as e:
        print("Error during cleanup: {0}".format(e))
        traceback.print_exc()


def skipIfNoService(services):
    """
    A decorator for skipping tests if the provider
    does not implement a given service.
    """
    def wrap(func):
        """
        The actual wrapper
        """
        @functools.wraps(func)
        def wrapper(self, *args, **kwargs):
            provider = getattr(self, 'provider')
            if provider:
                for service in services:
                    if not provider.has_service(service):
                        self.skipTest("Skipping test because '%s' service is"
                                      " not implemented" % (service,))
            func(self, *args, **kwargs)
        return wrapper
    return wrap


TEST_DATA_CONFIG = {
    "AWSCloudProvider": {
        # Match the ami value with entry in custom_amis.json for use with moto
        "image": get_env('CB_IMAGE_AWS', 'ami-aa2ea6d0'),
        "vm_type": get_env('CB_VM_TYPE_AWS', 't2.nano'),
        "placement": get_env('CB_PLACEMENT_AWS', 'us-east-1a'),
    },
    "OpenStackCloudProvider": {
<<<<<<< HEAD
        "image": os.environ.get('CB_IMAGE_OS',
                                'c66bdfa1-62b1-43be-8964-e9ce208ac6a5'),
        "vm_type": os.environ.get('CB_VM_TYPE_OS', 'm1.tiny'),
        "placement": os.environ.get('CB_PLACEMENT_OS', 'nova'),
=======
        "image": get_env('CB_IMAGE_OS',
                         'acb53109-941f-4593-9bf8-4a53cb9e0739'),
        "vm_type": get_env('CB_VM_TYPE_OS', 'm1.tiny'),
        "placement": get_env('CB_PLACEMENT_OS', 'zone-r1'),
>>>>>>> f28b53d8
    },
    "AzureCloudProvider": {
        "placement":
            get_env('CB_PLACEMENT_AZURE', 'eastus'),
        "image":
            get_env('CB_IMAGE_AZURE',
                    'Canonical:UbuntuServer:16.04.0-LTS:latest'),
        "vm_type":
            get_env('CB_VM_TYPE_AZURE', 'Basic_A2'),
    }
}


def get_provider_test_data(provider, key):
    if "AWSCloudProvider" in provider.name:
        return TEST_DATA_CONFIG.get("AWSCloudProvider").get(key)
    elif "OpenStackCloudProvider" in provider.name:
        return TEST_DATA_CONFIG.get("OpenStackCloudProvider").get(key)
    elif "AzureCloudProvider" in provider.name:
        return TEST_DATA_CONFIG.get("AzureCloudProvider").get(key)
    return None


def get_or_create_default_subnet(provider):
    """
    Return the default subnet to be used for tests
    """
    return provider.networking.subnets.get_or_create_default(
        zone=get_provider_test_data(provider, 'placement'))


def delete_test_network(network):
    """
    Delete the supplied network, first deleting any contained subnets.
    """
    with cleanup_action(lambda: network.delete()):
        for sn in network.subnets:
            with cleanup_action(lambda: sn.delete()):
                pass


def get_test_gateway(provider):
    """
    Get an internet gateway for testing.

    This includes creating a network for the gateway, which is also returned.
    """
    sn = get_or_create_default_subnet(provider)
    net = sn.network
    return net, net.gateways.get_or_create_inet_gateway()


def delete_test_gateway(network, gateway):
    """
    Delete the supplied network and gateway.
    """
    with cleanup_action(lambda: network.delete()):
        with cleanup_action(lambda: gateway.delete()):
            pass


def create_test_instance(
        provider, instance_label, subnet, launch_config=None,
        key_pair=None, vm_firewalls=None, user_data=None):

    instance = provider.compute.instances.create(
        instance_label, get_provider_test_data(provider, 'image'),
        get_provider_test_data(provider, 'vm_type'),
        subnet=subnet,
        zone=get_provider_test_data(provider, 'placement'),
        key_pair=key_pair,
        vm_firewalls=vm_firewalls,
        launch_config=launch_config,
        user_data=user_data)

    return instance


def get_test_instance(provider, label, key_pair=None, vm_firewalls=None,
                      subnet=None, user_data=None):
    launch_config = None
    instance = create_test_instance(
        provider,
        label,
        subnet=subnet,
        key_pair=key_pair,
        vm_firewalls=vm_firewalls,
        launch_config=launch_config,
        user_data=user_data)
    instance.wait_till_ready()
    return instance


def get_test_fixtures_folder():
    return os.path.join(os.path.dirname(__file__), '../fixtures/')


def delete_test_instance(instance):
    if instance:
        instance.delete()
        instance.wait_for([InstanceState.DELETED, InstanceState.UNKNOWN],
                          terminal_states=[InstanceState.ERROR])


def cleanup_test_resources(instance=None, vm_firewall=None,
                           key_pair=None, network=None):
    """Clean up any combination of supplied resources."""
    with cleanup_action(lambda: delete_test_network(network)
                        if network else None):
        with cleanup_action(lambda: key_pair.delete() if key_pair else None):
            with cleanup_action(lambda: vm_firewall.delete()
                                if vm_firewall else None):
                delete_test_instance(instance)


def get_uuid():
    return str(uuid.uuid4())[:6]


class ProviderTestBase(unittest.TestCase):

    _provider = None

    def setUp(self):
        if isinstance(self.provider, TestMockHelperMixin):
            self.provider.setUpMock()

    def tearDown(self):
        if isinstance(self.provider, TestMockHelperMixin):
            self.provider.tearDownMock()
        self._provider = None

    def get_provider_wait_interval(self, provider_class):
        if issubclass(provider_class, TestMockHelperMixin):
            return 0
        else:
            return 1

    def create_provider_instance(self):
        provider_name = get_env("CB_TEST_PROVIDER", "aws")
        use_mock_drivers = parse_bool(
            os.environ.get("CB_USE_MOCK_PROVIDERS", "True"))
        factory = CloudProviderFactory()
        provider_class = factory.get_provider_class(provider_name,
                                                    get_mock=use_mock_drivers)
        config = {'default_wait_interval':
                  self.get_provider_wait_interval(provider_class),
                  'default_result_limit': 5}
        return provider_class(config)

    @property
    def provider(self):
        if not self._provider:
            self._provider = self.create_provider_instance()
        return self._provider<|MERGE_RESOLUTION|>--- conflicted
+++ resolved
@@ -86,17 +86,10 @@
         "placement": get_env('CB_PLACEMENT_AWS', 'us-east-1a'),
     },
     "OpenStackCloudProvider": {
-<<<<<<< HEAD
         "image": os.environ.get('CB_IMAGE_OS',
                                 'c66bdfa1-62b1-43be-8964-e9ce208ac6a5'),
         "vm_type": os.environ.get('CB_VM_TYPE_OS', 'm1.tiny'),
         "placement": os.environ.get('CB_PLACEMENT_OS', 'nova'),
-=======
-        "image": get_env('CB_IMAGE_OS',
-                         'acb53109-941f-4593-9bf8-4a53cb9e0739'),
-        "vm_type": get_env('CB_VM_TYPE_OS', 'm1.tiny'),
-        "placement": get_env('CB_PLACEMENT_OS', 'zone-r1'),
->>>>>>> f28b53d8
     },
     "AzureCloudProvider": {
         "placement":
