import time

import six

from cloudbridge.cloud.factory import ProviderList
from cloudbridge.cloud.interfaces import SnapshotState
from cloudbridge.cloud.interfaces import VolumeState
from cloudbridge.cloud.interfaces.provider import TestMockHelperMixin
from cloudbridge.cloud.interfaces.resources import AttachmentInfo
from cloudbridge.cloud.interfaces.resources import Snapshot
from cloudbridge.cloud.interfaces.resources import Volume

from test import helpers
from test.helpers import ProviderTestBase
from test.helpers import standard_interface_tests as sit


class CloudBlockStoreServiceTestCase(ProviderTestBase):

    _multiprocess_can_split_ = True

    @helpers.skipIfNoService(['storage.volumes'])
    def test_crud_volume(self):
        """
        Create a new volume, check whether the expected values are set,
        and delete it
        """
        def create_vol(label):
            return self.provider.storage.volumes.create(
                label, 1,
                helpers.get_provider_test_data(self.provider, "placement"))

        def cleanup_vol(vol):
            if vol:
                vol.delete()
                vol.wait_for([VolumeState.DELETED, VolumeState.UNKNOWN],
                             terminal_states=[VolumeState.ERROR])
                vol.refresh()
                self.assertTrue(
                    vol.state == VolumeState.UNKNOWN,
                    "Volume.state must be unknown when refreshing after a "
                    "delete but got %s"
                    % vol.state)

        sit.check_crud(self, self.provider.storage.volumes, Volume,
                       "cb-createvol", create_vol, cleanup_vol)

    @helpers.skipIfNoService(['storage.volumes'])
    def test_attach_detach_volume(self):
        """
        Create a new volume, and attempt to attach it to an instance
        """
<<<<<<< HEAD
        name = "cb-attachvol-{0}".format(helpers.get_uuid())
=======
        label = "cb-attachvol-{0}".format(helpers.get_uuid())
>>>>>>> 2214bb82
        # Declare these variables and late binding will allow
        # the cleanup method access to the most current values
        test_instance = None
        with helpers.cleanup_action(lambda: helpers.cleanup_test_resources(
                test_instance)):
            subnet = helpers.get_or_create_default_subnet(
                self.provider)
            test_instance = helpers.get_test_instance(
                self.provider, label, subnet=subnet)

            test_vol = self.provider.storage.volumes.create(
                label, 1, test_instance.zone_id)
            with helpers.cleanup_action(lambda: test_vol.delete()):
                test_vol.wait_till_ready()
                test_vol.attach(test_instance, '/dev/sda2')
                test_vol.wait_for(
                    [VolumeState.IN_USE],
                    terminal_states=[VolumeState.ERROR, VolumeState.DELETED])
                test_vol.detach()
                test_vol.wait_for(
                    [VolumeState.AVAILABLE],
                    terminal_states=[VolumeState.ERROR, VolumeState.DELETED])

    @helpers.skipIfNoService(['storage.volumes'])
    def test_volume_properties(self):
        """
        Test volume properties
        """
<<<<<<< HEAD
        name = "cb-volprops-{0}".format(helpers.get_uuid())
=======
        label = "cb-volprops-{0}".format(helpers.get_uuid())
>>>>>>> 2214bb82
        vol_desc = 'newvoldesc1'
        # Declare these variables and late binding will allow
        # the cleanup method access to the most current values
        test_instance = None
        with helpers.cleanup_action(lambda: helpers.cleanup_test_resources(
                test_instance)):
            subnet = helpers.get_or_create_default_subnet(
                self.provider)
            test_instance = helpers.get_test_instance(
                self.provider, label, subnet=subnet)

            test_vol = self.provider.storage.volumes.create(
                label, 1, test_instance.zone_id, description=vol_desc)
            with helpers.cleanup_action(lambda: test_vol.delete()):
                test_vol.wait_till_ready()
                self.assertTrue(
                    isinstance(test_vol.size, six.integer_types) and
                    test_vol.size >= 0,
                    "Volume.size must be a positive number, but got %s"
                    % test_vol.size)
                self.assertTrue(
                    test_vol.description is None or
                    isinstance(test_vol.description, six.string_types),
                    "Volume.description must be None or a string. Got: %s"
                    % test_vol.description)
                self.assertIsNone(test_vol.source)
                self.assertIsNone(test_vol.source)
                self.assertIsNotNone(test_vol.create_time)
                self.assertIsNotNone(test_vol.zone_id)
                self.assertIsNone(test_vol.attachments)
                test_vol.attach(test_instance, '/dev/sda2')
                test_vol.wait_for(
                    [VolumeState.IN_USE],
                    terminal_states=[VolumeState.ERROR, VolumeState.DELETED])
                self.assertIsNotNone(test_vol.attachments)
                self.assertIsInstance(test_vol.attachments, AttachmentInfo)
                self.assertEqual(test_vol.attachments.volume, test_vol)
                self.assertEqual(test_vol.attachments.instance_id,
                                 test_instance.id)
                if (self.provider.PROVIDER_ID != 'azure' and
                        self.provider.PROVIDER_ID != 'gce'):
                    self.assertEqual(test_vol.attachments.device,
                                     "/dev/sda2")
                test_vol.detach()
                test_vol.label = 'newvolname1'
                test_vol.wait_for(
                    [VolumeState.AVAILABLE],
                    terminal_states=[VolumeState.ERROR, VolumeState.DELETED])
<<<<<<< HEAD
                if self.provider.PROVIDER_ID != 'gce':
                    self.assertEqual(test_vol.name, 'newvolname1')
=======
                self.assertEqual(test_vol.label, 'newvolname1')
>>>>>>> 2214bb82
                self.assertEqual(test_vol.description, vol_desc)
                self.assertIsNone(test_vol.attachments)
                test_vol.wait_for(
                    [VolumeState.AVAILABLE],
                    terminal_states=[VolumeState.ERROR, VolumeState.DELETED])

    @helpers.skipIfNoService(['storage.snapshots'])
    def test_crud_snapshot(self):
        """
        Create a new volume, create a snapshot of the volume, and check
        whether list_snapshots properly detects the new snapshot.
        Delete everything afterwards.
        """
<<<<<<< HEAD
        name = "cb-crudsnap-{0}".format(helpers.get_uuid())
=======
        label = "cb-crudsnap-{0}".format(helpers.get_uuid())
>>>>>>> 2214bb82
        test_vol = self.provider.storage.volumes.create(
            label, 1,
            helpers.get_provider_test_data(self.provider, "placement"))
        with helpers.cleanup_action(lambda: test_vol.delete()):
            test_vol.wait_till_ready()

            def create_snap(label):
                return test_vol.create_snapshot(label=label,
                                                description=label)

            def cleanup_snap(snap):
                if snap:
                    snap.delete()
                    snap.wait_for([SnapshotState.UNKNOWN],
                                  terminal_states=[SnapshotState.ERROR])
                    snap.refresh()
                    self.assertTrue(
                        snap.state == SnapshotState.UNKNOWN,
                        "Snapshot.state must be unknown when refreshing after "
                        "a delete but got %s"
                        % snap.state)

            sit.check_crud(self, self.provider.storage.snapshots, Snapshot,
                           "cb-snap", create_snap, cleanup_snap)

            # Test creation of a snap via SnapshotService
            def create_snap2(label):
                return self.provider.storage.snapshots.create(
                    label=label, volume=test_vol, description=label)

            if (self.provider.PROVIDER_ID == ProviderList.AWS and
                    not isinstance(self.provider, TestMockHelperMixin)):
                time.sleep(15)  # Or get SnapshotCreationPerVolumeRateExceeded
            sit.check_crud(self, self.provider.storage.snapshots, Snapshot,
                           "cb-snaptwo", create_snap2, cleanup_snap)

    @helpers.skipIfNoService(['storage.snapshots'])
    def test_snapshot_properties(self):
        """
        Test snapshot properties
        """
<<<<<<< HEAD
        name = "cb-snapprop-{0}".format(uuid.uuid4())
=======
        label = "cb-snapprop-{0}".format(helpers.get_uuid())
>>>>>>> 2214bb82
        test_vol = self.provider.storage.volumes.create(
            label, 1,
            helpers.get_provider_test_data(self.provider, "placement"))
        with helpers.cleanup_action(lambda: test_vol.delete()):
            test_vol.wait_till_ready()
<<<<<<< HEAD
            snap_name = "cb-snap-{0}".format(name)
            test_snap = test_vol.create_snapshot(name=snap_name,
                                                 description=snap_name)
=======
            snap_label = "cb-snap-{0}".format(label)
            test_snap = test_vol.create_snapshot(label=snap_label,
                                                 description=snap_label)
>>>>>>> 2214bb82

            def cleanup_snap(snap):
                if snap:
                    snap.delete()
                    snap.wait_for([SnapshotState.UNKNOWN],
                                  terminal_states=[SnapshotState.ERROR])

            with helpers.cleanup_action(lambda: cleanup_snap(test_snap)):
                test_snap.wait_till_ready()
                self.assertTrue(isinstance(test_vol.size, six.integer_types))
                self.assertEqual(
                    test_snap.size, test_vol.size,
                    "Snapshot.size must match original volume's size: %s"
                    " but is: %s" % (test_vol.size, test_snap.size))
                self.assertTrue(
                    test_vol.description is None or
                    isinstance(test_vol.description, six.string_types),
                    "Snapshot.description must be None or a string. Got: %s"
                    % test_vol.description)
                self.assertEqual(test_vol.id, test_snap.volume_id)
                self.assertIsNotNone(test_vol.create_time)
                test_snap.label = 'snapnewname1'
                test_snap.description = 'snapnewdescription1'
                test_snap.refresh()
<<<<<<< HEAD
                if self.provider.PROVIDER_ID != 'gce':
                    self.assertEqual(test_snap.name, 'snapnewname1')
                self.assertEqual(test_snap.description, 'snapnewdescription1')

                # Test volume creation from a snapshot (via VolumeService)
                sv_name = "cb-snapvol-{0}".format('snapnewname1')
=======
                self.assertEqual(test_snap.label, 'snapnewname1')
                self.assertEqual(test_snap.description, 'snapnewdescription1')

                # Test volume creation from a snapshot (via VolumeService)
                sv_label = "cb-snapvol-{0}".format(test_snap.name)
>>>>>>> 2214bb82
                snap_vol = self.provider.storage.volumes.create(
                    sv_label, 1,
                    helpers.get_provider_test_data(self.provider, "placement"),
                    snapshot=test_snap)
                with helpers.cleanup_action(lambda: snap_vol.delete()):
                    snap_vol.wait_till_ready()

                # Test volume creation from a snapshot (via Snapshot)
                snap_vol2 = test_snap.create_volume(
                    helpers.get_provider_test_data(self.provider, "placement"))
                with helpers.cleanup_action(lambda: snap_vol2.delete()):
                    snap_vol2.wait_till_ready()<|MERGE_RESOLUTION|>--- conflicted
+++ resolved
@@ -50,11 +50,7 @@
         """
         Create a new volume, and attempt to attach it to an instance
         """
-<<<<<<< HEAD
-        name = "cb-attachvol-{0}".format(helpers.get_uuid())
-=======
         label = "cb-attachvol-{0}".format(helpers.get_uuid())
->>>>>>> 2214bb82
         # Declare these variables and late binding will allow
         # the cleanup method access to the most current values
         test_instance = None
@@ -83,11 +79,7 @@
         """
         Test volume properties
         """
-<<<<<<< HEAD
-        name = "cb-volprops-{0}".format(helpers.get_uuid())
-=======
         label = "cb-volprops-{0}".format(helpers.get_uuid())
->>>>>>> 2214bb82
         vol_desc = 'newvoldesc1'
         # Declare these variables and late binding will allow
         # the cleanup method access to the most current values
@@ -136,12 +128,7 @@
                 test_vol.wait_for(
                     [VolumeState.AVAILABLE],
                     terminal_states=[VolumeState.ERROR, VolumeState.DELETED])
-<<<<<<< HEAD
-                if self.provider.PROVIDER_ID != 'gce':
-                    self.assertEqual(test_vol.name, 'newvolname1')
-=======
                 self.assertEqual(test_vol.label, 'newvolname1')
->>>>>>> 2214bb82
                 self.assertEqual(test_vol.description, vol_desc)
                 self.assertIsNone(test_vol.attachments)
                 test_vol.wait_for(
@@ -155,11 +142,7 @@
         whether list_snapshots properly detects the new snapshot.
         Delete everything afterwards.
         """
-<<<<<<< HEAD
-        name = "cb-crudsnap-{0}".format(helpers.get_uuid())
-=======
         label = "cb-crudsnap-{0}".format(helpers.get_uuid())
->>>>>>> 2214bb82
         test_vol = self.provider.storage.volumes.create(
             label, 1,
             helpers.get_provider_test_data(self.provider, "placement"))
@@ -201,25 +184,15 @@
         """
         Test snapshot properties
         """
-<<<<<<< HEAD
-        name = "cb-snapprop-{0}".format(uuid.uuid4())
-=======
         label = "cb-snapprop-{0}".format(helpers.get_uuid())
->>>>>>> 2214bb82
         test_vol = self.provider.storage.volumes.create(
             label, 1,
             helpers.get_provider_test_data(self.provider, "placement"))
         with helpers.cleanup_action(lambda: test_vol.delete()):
             test_vol.wait_till_ready()
-<<<<<<< HEAD
-            snap_name = "cb-snap-{0}".format(name)
-            test_snap = test_vol.create_snapshot(name=snap_name,
-                                                 description=snap_name)
-=======
             snap_label = "cb-snap-{0}".format(label)
             test_snap = test_vol.create_snapshot(label=snap_label,
                                                  description=snap_label)
->>>>>>> 2214bb82
 
             def cleanup_snap(snap):
                 if snap:
@@ -244,20 +217,11 @@
                 test_snap.label = 'snapnewname1'
                 test_snap.description = 'snapnewdescription1'
                 test_snap.refresh()
-<<<<<<< HEAD
-                if self.provider.PROVIDER_ID != 'gce':
-                    self.assertEqual(test_snap.name, 'snapnewname1')
-                self.assertEqual(test_snap.description, 'snapnewdescription1')
-
-                # Test volume creation from a snapshot (via VolumeService)
-                sv_name = "cb-snapvol-{0}".format('snapnewname1')
-=======
                 self.assertEqual(test_snap.label, 'snapnewname1')
                 self.assertEqual(test_snap.description, 'snapnewdescription1')
 
                 # Test volume creation from a snapshot (via VolumeService)
                 sv_label = "cb-snapvol-{0}".format(test_snap.name)
->>>>>>> 2214bb82
                 snap_vol = self.provider.storage.volumes.create(
                     sv_label, 1,
                     helpers.get_provider_test_data(self.provider, "placement"),
